--- conflicted
+++ resolved
@@ -44,14 +44,9 @@
     all_tests: bool,
 ):
     """Selectively run pytests in Numbast repo based on options provided.
-<<<<<<< HEAD
-    When `all_tests` are specified, all subpackage tests are run.
-    `all_tests` and other subpackage specs are mutually exclusive.
-=======
     When `--all-tests` is specified, run all the tests. Otherwise, for
     each of the specified options, run tests corresponding to the specified
     package. `--all-tests` option is mutually exclusive to all other options.
->>>>>>> 0c1d21dc
     """
     if all_tests:
         if any([ast_canopy, numbast, bf16, fp16, curand_device]):
