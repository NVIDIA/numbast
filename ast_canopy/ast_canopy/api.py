# SPDX-FileCopyrightText: Copyright (c) 2024 NVIDIA CORPORATION & AFFILIATES. All rights reserved.
# SPDX-License-Identifier: Apache-2.0

import subprocess
import shutil
import os
import tempfile
import logging
from typing import Optional
from dataclasses import dataclass

from numba.cuda.cuda_paths import get_nvidia_nvvm_ctk, get_cuda_home

import pylibastcanopy as bindings

from ast_canopy.decl import Function, Struct, ClassTemplate
from ast_canopy.fdcap_min import capture_fd, STREAMFD

logger = logging.getLogger(f"AST_Canopy.{__name__}")


@dataclass
class Declarations:
    structs: list[Struct]
    functions: list[Function]
    function_templates: list[bindings.FunctionTemplate]
    class_templates: list[ClassTemplate]
    typedefs: list[bindings.Typedef]
    enums: list[bindings.Enum]


def get_default_cuda_path() -> Optional[str]:
    """Return the path to the default CUDA home directory."""

    # Allow overriding from os.environ
    if home := get_cuda_home():
        return home

    if nvvm_path := get_nvidia_nvvm_ctk():
        # In the form of $ROOT/nvvm/lib64/libnvvm.so, go up 2 levels for cuda home.
        cuda_home = os.path.dirname(os.path.dirname(nvvm_path))

        if os.path.exists(cuda_home):
            logger.info(f"Found CUDA home: {cuda_home}")
            return cuda_home


def get_default_nvcc_path() -> Optional[str]:
    """Return the path to the default NVCC compiler binary."""
    nvvm_path = get_nvidia_nvvm_ctk()

    if not nvvm_path:
        return shutil.which("nvcc")

    root = os.path.dirname(os.path.dirname(nvvm_path))
    nvcc_path = os.path.join(root, "bin", "nvcc")

    if os.path.exists(nvcc_path):
        logger.info(f"Found NVCC path: {nvcc_path}")
        return nvcc_path


def get_default_compiler_search_paths() -> list[str]:
    """Compile an empty file with clang++ and print logs verbosely.
    Extract the default system header search paths from the logs and return them.
    """

    # Alternatively, use `clang++ --print-search-dirs`
    clang_compile_empty = (
        subprocess.check_output(
            ["clang++", "-E", "-v", "-xc++", "/dev/null"], stderr=subprocess.STDOUT
        )
        .decode()
        .strip()
        .split("\n")
    )
    start = clang_compile_empty.index("#include <...> search starts here:")
    end = clang_compile_empty.index("End of search list.")
    clang_system_header_search_paths = clang_compile_empty[start + 1 : end]
    search_paths = [x.strip() for x in clang_system_header_search_paths]
    logger.info(f"Default compiler search paths: {search_paths=}")
    return search_paths


def get_default_cuda_compiler_include(default="/usr/local/cuda/include") -> str:
    """Compile an empty file with NVCC and extract its default include path.

    ast_canopy depends on a healthy cuda environment to function. If nvcc fails
    to compile an empty CUDA file, this function will raise an error.
    """

    nvcc_bin = get_default_nvcc_path()
    if not nvcc_bin:
        logger.warning(
            "Could not find NVCC binary. AST_Canopy will attempt to "
            "invoke `nvcc` directly in the subsequent commands."
        )
        nvcc_bin = "nvcc"

    with tempfile.NamedTemporaryFile(suffix=".cu") as tmp_file:
        try:
            nvcc_compile_empty = (
                subprocess.run(
                    [nvcc_bin, "-E", "-v", tmp_file.name],
                    capture_output=True,
                    check=True,
                )
                .stderr.decode()
                .strip()
                .split("\n")
            )
        except subprocess.CalledProcessError as e:
            raise RuntimeError(
                f"NVCC failed to compile an empty cuda file. \n {e.stdout.decode('utf-8')} \n {e.stderr.decode('utf-8')}"
            ) from e

    if s := [i for i in nvcc_compile_empty if "INCLUDES=" in i]:
        include_path = s[0].lstrip("#$ INCLUDES=").strip().strip('"').lstrip("-I")
        logger.info(f"Found NVCC default include path, {include_path=}")
        return include_path
    else:
        logger.warning(
            f"Could not find NVCC default include path. Using default: {default=}"
        )
        return default


def parse_declarations_from_source(
    source_file_path: str,
    files_to_retain: list[str],
    compute_capability: str,
    cccl_root: str = "",
    cudatoolkit_include_dir: str = get_default_cuda_compiler_include(),
    cxx_standard: str = "c++17",
    additional_includes: list[str] = [],
<<<<<<< HEAD
    verbose=False,
=======
    verbose: bool = False,
>>>>>>> 24210bcc
) -> tuple[
    list[Struct],
    list[Function],
    list[bindings.FunctionTemplate],
    list[ClassTemplate],
    list[bindings.Typedef],
    list[bindings.Enum],
]:
    """Given a source file, parse all *top-level* declarations from it.
    Returns a tuple that each contains a list of declaration objects for the source file.

    `files_to_retain` is a required parameter to specify the declarations from which files
    should be ratained in the result. See `Parameters` section for more details.

    Parameters
    ----------
    source_file_path : str
        The path to the source file to parse.

    files_to_retain : list[str]
        A list of file paths, from which the parsed declarations that should be retained in
        the result. A header file usually reference other header files. A semantically intact
        AST should in theory include all referenced header files. In practice, one may not
        need to consume all the other referenced files. To only retain the declarations from
        `source_file_path`, one may pass [source_file_path] to this parameter.

    compute_capability : str
        The compute capability of the target GPU. e.g. "sm_70".

    cccl_root : str, optional
        The root directory of the CCCL project. If not provided, CCCL from default CTK headers
        are used.

    cudatoolkit_include_dir : str, optional
        The path to the CUDA Toolkit include directory. If not provided, the default CUDA include
        directory is used.

    cxx_standard : str, optional
        The C++ standard to use. Default is "c++17".

    additional_includes : list[str], optional
        A list of additional include directories to search for headers.

<<<<<<< HEAD
=======
    verbose : bool, optional
        If True, print the stderr from clang++ invocation.

>>>>>>> 24210bcc
    Returns
    -------
    tuple:
        A tuple containing lists of declaration objects from the source file.
        See decl.py and pylibastcanopy.pyi for the declaration object types.
    """

    if not os.path.exists(source_file_path):
        raise FileNotFoundError(f"File not found: {source_file_path}")

    for p in additional_includes:
        if not isinstance(p, str):
            raise TypeError(f"Additional include path must be a string: {p}")
        if p.startswith("-I"):
            raise ValueError(f"Additional include path must not start with -I: {p}")
        if not os.path.exists(p):
            raise FileNotFoundError(f"Additional include path not found: {p}")

    if cccl_root:
        cccl_libs = [
            os.path.join(cccl_root, "libcudacxx", "include"),
            os.path.join(cccl_root, "cub"),
            os.path.join(cccl_root, "thrust"),
        ]
        cccl_libs = [f"-I{lib}" for lib in cccl_libs]
    else:
        cccl_libs = []

    clang_resource_file = (
        subprocess.check_output(["clang++", "-print-resource-dir"]).decode().strip()
    )

    clang_search_paths = get_default_compiler_search_paths()

    def custom_cuda_home() -> list[str]:
        cuda_path = get_default_cuda_path()
        if cuda_path:
            return [f"--cuda-path={cuda_path}"]
        else:
            return []

    command_line_options = [
        "clang++",
        "--cuda-device-only",
        "-xcuda",
        f"--cuda-gpu-arch={compute_capability}",
        *custom_cuda_home(),
        f"-std={cxx_standard}",
        f"-isystem{clang_resource_file}/include/",
        *[f"-I{path}" for path in clang_search_paths],
        *cccl_libs,
        f"-I{cudatoolkit_include_dir}",
        *[f"-I{path}" for path in additional_includes],
        source_file_path,
    ]

    logger.debug(f"{command_line_options=}")
    if verbose:
        print(f"{command_line_options=}")

    with capture_fd(STREAMFD.STDERR) as cap:
        decls = bindings.parse_declarations_from_command_line(
            command_line_options, files_to_retain
        )

    werr = cap.snap()
    if werr:
        liblogger = logging.getLogger("libastcanopy")
        liblogger.debug(werr)
        if verbose:
            print(werr)
        if (
            "CUDA version" in werr
            and "is newer than the latest supported version" in werr
        ):
            liblogger.info(
                "Installed cudaToolkit version is newer than the latest supported version of the clangTooling "
                "backend. clangTooling will treat the cudaToolkit as if it is its latest supported version."
            )

    structs = [Struct.from_c_obj(c_obj) for c_obj in decls.records]
    functions = [Function.from_c_obj(c_obj) for c_obj in decls.functions]
    class_templates = [
        ClassTemplate.from_c_obj(c_obj) for c_obj in decls.class_templates
    ]

    return Declarations(
        structs,
        functions,
        decls.function_templates,
        class_templates,
        decls.typedefs,
        decls.enums,
    )<|MERGE_RESOLUTION|>--- conflicted
+++ resolved
@@ -133,11 +133,7 @@
     cudatoolkit_include_dir: str = get_default_cuda_compiler_include(),
     cxx_standard: str = "c++17",
     additional_includes: list[str] = [],
-<<<<<<< HEAD
-    verbose=False,
-=======
     verbose: bool = False,
->>>>>>> 24210bcc
 ) -> tuple[
     list[Struct],
     list[Function],
@@ -181,12 +177,9 @@
     additional_includes : list[str], optional
         A list of additional include directories to search for headers.
 
-<<<<<<< HEAD
-=======
     verbose : bool, optional
         If True, print the stderr from clang++ invocation.
 
->>>>>>> 24210bcc
     Returns
     -------
     tuple:
