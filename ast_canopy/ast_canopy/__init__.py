# SPDX-FileCopyrightText: Copyright (c) 2024 NVIDIA CORPORATION & AFFILIATES. All rights reserved.
# SPDX-License-Identifier: Apache-2.0

<<<<<<< HEAD
from ast_canopy.api import parse_declarations_from_source, value_from_constexpr_vardecl
=======
import importlib.metadata

__version__ = importlib.metadata.version("ast_canopy")

from ast_canopy.api import (
    parse_declarations_from_source,
)

__all__ = [
    "__version__",
    "parse_declarations_from_source",
]
>>>>>>> 2d3b1a39
<|MERGE_RESOLUTION|>--- conflicted
+++ resolved
@@ -1,19 +1,17 @@
 # SPDX-FileCopyrightText: Copyright (c) 2024 NVIDIA CORPORATION & AFFILIATES. All rights reserved.
 # SPDX-License-Identifier: Apache-2.0
 
-<<<<<<< HEAD
-from ast_canopy.api import parse_declarations_from_source, value_from_constexpr_vardecl
-=======
 import importlib.metadata
 
 __version__ = importlib.metadata.version("ast_canopy")
 
 from ast_canopy.api import (
     parse_declarations_from_source,
+    value_from_constexpr_vardecl,
 )
 
 __all__ = [
     "__version__",
     "parse_declarations_from_source",
-]
->>>>>>> 2d3b1a39
+    "value_from_constexpr_vardecl",
+]