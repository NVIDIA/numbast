FAQ
===

CUDA headers and include paths
------------------------------

**Why does AST Canopy need to find CUDA C/C++ headers?**

AST Canopy uses Clang's CUDA mode to parse the CUDA C++ header. This mode requires the CUDA directory passed
via the `--cuda-path` flag, and the CUDA include directories passed via the `-I` flag.

**How does AST Canopy find CUDA C/C++ headers?**

AST Canopy relies on `cuda.pathfinder <https://nvidia.github.io/cuda-python/cuda-pathfinder/latest/>`_ to
locate the CUDA Toolkit header directory (e.g., the folder containing ``cuda.h``). Internally this uses
``cuda.pathfinder.find_nvidia_header_directory()``, which probes several common locations and environment
variables so you usually don't need to configure anything.

What is searched (high level)
^^^^^^^^^^^^^^^^^^^^^^^^^^^^^

This is a high level overview of the search paths, for more details, please refer to the `cuda.pathfinder documentation
<https://nvidia.github.io/cuda-python/cuda-pathfinder/latest/>`_.

- **Pip installed CUDA Toolkit**: If you installed the CUDA Toolkit via pip (e.g., ``cuda-toolkit[cudart,nvcc]``),
  headers are typically in ``site-packages/nvidia/``.
- **Conda environments**: If you installed the Toolkit via Conda (e.g., ``cudatoolkit``), headers are typically in
  ``$CONDA_PREFIX/include``.
- **Explicit environment variables**: If ``CUDA_HOME`` or ``CUDA_PATH`` is set, their ``include`` subdirectory is
  used (e.g., ``$CUDA_HOME/include``).

Conda vs. pip nuances
^^^^^^^^^^^^^^^^^^^^^

- **pip (runtime-focused)**: Packages like ``cuda-toolkit[cudart,nvcc]`` ship the CUDA headers. But they have different
  layouts in either CUDA 12 or CUDA 13. See the next section for more details.
- **Conda (recommended for headers)**: The ``cuda-toolkit`` package commonly includes header files, so
  ``cuda.pathfinder`` will find them in ``$CONDA_PREFIX/include``.

.. note::
    We recommend using only one package management system for a single CUDA installation.

CUDA 12 vs. CUDA 13 considerations
^^^^^^^^^^^^^^^^^^^^^^^^^^^^^^^^^^

Main difference between CUDA 12 and CUDA 13 is the layout of headers in pip installed CUDA Toolkit.

**Runtime headers**:

- **CUDA 12**: Headers are found in ``site-packages/nvidia/cuda_runtime/include``
- **CUDA 13**: Headers are found in ``site-packages/nvidia/cu13/include``

**CCCL headers**:

- **CUDA 12**: Headers are found in ``site-packages/nvidia/cuda_cccl/include``
- **CUDA 13**: Headers are found in ``site-packages/nvidia/cu13/include/cccl``

.. note::
    For CUDA 12, since the site-package directory is non-standard, clang++ is unable to use the site-package directory
    as `--cuda-path`. Instead, please install the system-wide CUDA Toolkit to corresponding version and set
    ``CUDA_HOME`` to the system-wide Toolkit root.

.. note::
    ``texture_fetch_functions.h`` was removed in CUDA 13. Upstream Clang 22 adds a guard in
    ``__clang_cuda_runtime_wrapper.h`` to avoid including it when compiling against CUDA 13+. Until that
    change lands in your host Clang, AST Canopy ships a small shim header that conditionally forwards to
    ``texture_fetch_functions.h`` only for CUDA < 13. This avoids errors when using Clang 20/21 with CUDA 13.


Clang requirements (host headers and resources)
-----------------------------------------------

**What are the minimum host-side requirements to parse CUDA headers?**

AST Canopy drives Clang in CUDA mode. Even for device-only parsing, Clang needs two host-side components:

- libstdc++ C++ headers (for headers like ``<cstdlib>``, ``<cmath>`` used via CUDA wrappers). In principle,
  use the supported libstdc++ versions listed by clang.
- Clang "resource directory" headers (``<resource>/include`` and ``include/cuda_wrappers`` containing
  ``__clang_cuda_runtime_wrapper.h`` and friends).

You do not need to link libstdc++ for device-only parsing, but their headers must be discoverable.

Environment-specific discovery
^^^^^^^^^^^^^^^^^^^^^^^^^^^^^^

We use Clang's driver logic (in-process) to compute the same include search paths that ``clang++`` would pass to
``cc1``. How the headers are found depends on your environment:

1. Pip wheel/bare-metal (system toolchain)
~~~~~~~~~~~~~~~~~~~~~~~~~~~~~~~~~~~~~~~~~~

- Install system C++ headers (e.g., ``libstdc++-<version>-dev`` on Debian/Ubuntu) and Clang resource headers
  (e.g., ``libclang-common-20-dev``).
- AST Canopy invokes Clang's driver API with your host triple to discover C++ standard library include dirs and system
  C headers. On Linux this is typically libstdc++ by default (e.g., ``/usr/include/c++/<ver>``, multiarch dirs,
  ``/usr/include``) along with the resource includes.

2. Conda environments (conda-forge toolchains)
~~~~~~~~~~~~~~~~~~~~~~~~~~~~~~~~~~~~~~~~~~~~~~

- Conda packages (e.g., ``clangdev`` + ``cxx-compiler``) may include a GCC with its own libstdc++ headers.
- We point the driver to the Conda ``clang++`` (via program path/InstalledDir) so it reads the adjacent config and
  discovers sibling GCC/libstdc++ directories automatically. This reproduces the same include list you see from
  running ``clang++ -###`` inside the environment.

3. Custom Clang binary
~~~~~~~~~~~~~~~~~~~~~~

``clang++`` binary location usually includes Clang config file to instruct the driver to discover host resources. User
may also specify a custom clang++ binary path to driver discovery explicitly.

- Set ``ASTCANOPY_CLANG_BIN`` to a specific ``clang++`` path if you want to direct discovery through a custom
  installation.

Notes
^^^^^

- ``-resource-dir`` only affects Clang's builtin headers (including ``cuda_wrappers``); it does not provide C++
  standard library headers.
- AST Canopy does not enforce a specific standard library: the driver chooses based on the toolchain and flags. To use
  libc++, ensure its headers are installed (e.g., ``/usr/include/c++/v1`` or Conda ``libcxx-devel``) and pass
  ``-stdlib=libc++``; otherwise libstdc++ is typically selected by default on Linux.
- AST Canopy is linked against Clang 20. For host resources, please use corresponding Clang version.


Generated bindings and Numba-CUDA version requirements
-------------------------------------------------------

**What version of numba-cuda do generated bindings require?**

Bindings generated by Numbast have specific version requirements for ``numba-cuda`` at runtime. The version of
Numbast used to generate the bindings determines the compatible ``numba-cuda`` versions.

.. list-table:: Numbast to numba-cuda compatibility
   :header-rows: 1
   :widths: 30 70

   * - Numbast Version
     - Required numba-cuda Version
   * - 0.6.0 (current dev)
     - ``>=0.21.0,<0.23.0``
   * - 0.5.x
     - ``>=0.20.1,<0.21.0``

**Why do generated bindings have version requirements?**

Numbast generates Python code that uses Numba-CUDA's internal APIs. These APIs can change between releases, so
bindings generated with a specific version of Numbast are tested against a specific range of ``numba-cuda`` versions.

**How do I ensure compatibility?**

*For dynamic binding generation:*

- The correct ``numba-cuda`` version constraints are automatically enforced at the package dependency level
  and managed by your package manager (pip or conda). When you install Numbast, compatible versions of
  ``numba-cuda`` are installed automatically via the dependencies specified in ``pyproject.toml`` and Conda
  environment files.

*For static binding generation:*

- When distributing generated bindings, document the required ``numba-cuda`` version range in your package
  dependencies so users can install a compatible version.
- Generated static bindings (see :doc:`Static binding generation <static>`) can be regenerated with newer
  versions of Numbast if you need to support newer ``numba-cuda`` releases.

.. note::
   These version restrictions may be relaxed or removed once ``numba-cuda`` releases a stable 1.0 version with
<<<<<<< HEAD
   stabilized public APIs. Until then, bindings are tested against specific version ranges to ensure compatibility.
=======
   stabilized public APIs. Until then, bindings are tested against specific version ranges to ensure compatibility.


C++ Enum Binding Generation Notes
---------------------------------

**Why do Numbast bindings treat C++ enums as ``int64`` in Numba?**

Numba represents Python ``IntEnum`` values using ``IntEnumMember(..., int64)`` (i.e., enum values are lowered as
64-bit integers). Numbast follows this convention in both dynamic and static binding generation so that Python-side
typing and lowering are consistent.

**But C++ enums can have different underlying integer types. Why don't we track and truncate to that type in lowering?**

Numbast does not keep a per-enum “underlying integer type” registry and does not perform explicit truncation during
lowering because the device-side shim is compiled by NVRTC, and the shim call site is where C++ type checking happens.
Even though the Python/Numba side lowers enum values as 64-bit integers, NVRTC can resolve the target enum type and emit
the appropriate conversion when the shim calls the original function that takes the C++ enum parameter. This means we
don't need to track per-enum underlying integer types in Python or add special-case truncation/casting logic in Numbast
lowering.

If you are binding code that depends on unusual enum representations or non-standard ABIs, you may need a custom
adapter. For typical CUDA device code, this approach keeps the implementation simpler and avoids maintaining extra
metadata for every enum type.
>>>>>>> c993c896
<|MERGE_RESOLUTION|>--- conflicted
+++ resolved
@@ -166,9 +166,6 @@
 
 .. note::
    These version restrictions may be relaxed or removed once ``numba-cuda`` releases a stable 1.0 version with
-<<<<<<< HEAD
-   stabilized public APIs. Until then, bindings are tested against specific version ranges to ensure compatibility.
-=======
    stabilized public APIs. Until then, bindings are tested against specific version ranges to ensure compatibility.
 
 
@@ -192,5 +189,4 @@
 
 If you are binding code that depends on unusual enum representations or non-standard ABIs, you may need a custom
 adapter. For typical CUDA device code, this approach keeps the implementation simpler and avoids maintaining extra
-metadata for every enum type.
->>>>>>> c993c896
+metadata for every enum type.