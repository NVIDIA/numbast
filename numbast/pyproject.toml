--- conflicted
+++ resolved
@@ -17,10 +17,7 @@
 ]
 dependencies= [
     "numba>=0.59.0",
-<<<<<<< HEAD
-=======
     "numba-cuda",
->>>>>>> 91d8dc50
     "ast_canopy>=0.1.0",
     "click"
 ]
