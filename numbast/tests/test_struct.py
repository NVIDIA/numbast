--- conflicted
+++ resolved
@@ -3,15 +3,10 @@
 
 import os
 
-<<<<<<< HEAD
-from numba import types
-from numba.cuda.datamodel import StructModel
-=======
 import numpy as np
 
 from numba import types, cuda, float32
-from numba.core.datamodel import StructModel
->>>>>>> e501c896
+from numba.cuda.datamodel import StructModel
 
 from llvmlite import ir
 
