--- conflicted
+++ resolved
@@ -1,13 +1,9 @@
 # SPDX-FileCopyrightText: Copyright (c) 2024 NVIDIA CORPORATION & AFFILIATES. All rights reserved.
 # SPDX-License-Identifier: Apache-2.0
 
-<<<<<<< HEAD
-from typing import Optional
-import re
-=======
 from typing import Any, Optional
 from collections import defaultdict
->>>>>>> f10c4c85
+import re
 
 from llvmlite import ir
 
@@ -201,10 +197,6 @@
             ctor, struct_decl.name, s_type, S, shim_writer
         )
         if param_types is not None:
-<<<<<<< HEAD
-            # Note: should consider no-param case, [] is also allowed.
-=======
->>>>>>> f10c4c85
             ctor_params.append(param_types)
 
     # Constructor typing:
@@ -483,22 +475,11 @@
                 return nbtypes.BoundFunction(template, typ)
 
             def generic_resolve(self, typ, attr):
-<<<<<<< HEAD
-                try:
-                    ty_name = public_fields[
-                        attr
-                    ].type_.unqualified_non_ref_type_name
-                    return to_numba_type(ty_name)
-                except KeyError:
-                    if attr == "__call__":
-                        return None
-=======
                 if attr in public_fields_tys:
                     return self._field_ty(attr)
                 elif attr in method_templates:
                     return self._method_ty(typ, attr)
                 else:
->>>>>>> f10c4c85
                     raise AttributeError(attr)
 
         for field_name in public_fields_tys.keys():
