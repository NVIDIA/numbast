--- conflicted
+++ resolved
@@ -3,10 +3,7 @@
 
 from typing import Any, Optional
 from collections import defaultdict
-<<<<<<< HEAD
 import re
-=======
->>>>>>> 8f08b324
 
 from llvmlite import ir
 
@@ -283,10 +280,6 @@
 def bind_cxx_struct_regular_method(
     struct_decl: Struct,
     method_decl: StructMethod,
-<<<<<<< HEAD
-    S: object,
-=======
->>>>>>> 8f08b324
     s_type: nbtypes.Type,
     shim_writer: ShimWriter,
 ) -> nb_signature:
@@ -344,10 +337,6 @@
 
 def bind_cxx_struct_regular_methods(
     struct_decl: Struct,
-<<<<<<< HEAD
-    S: object,
-=======
->>>>>>> 8f08b324
     s_type: nbtypes.Type,
     shim_writer: ShimWriter,
 ) -> dict[str, ConcreteTemplate]:
@@ -363,21 +352,13 @@
 
     for method in struct_decl.regular_member_functions():
         sig = bind_cxx_struct_regular_method(
-<<<<<<< HEAD
-            struct_decl, method, S, s_type, shim_writer
-=======
             struct_decl, method, s_type, shim_writer
->>>>>>> 8f08b324
         )
         method_overloads[method.name].append(sig)
 
     method_templates: dict[str, ConcreteTemplate] = {}
 
     for name, sigs in method_overloads.items():
-<<<<<<< HEAD
-        print(f"{name=}, {sigs=}")
-=======
->>>>>>> 8f08b324
 
         class MethodDecl(ConcreteTemplate):
             key = f"{s_type}.{name}"
@@ -471,11 +452,7 @@
         # Method, Attributes Typing and Lowering:
 
         method_templates = bind_cxx_struct_regular_methods(
-<<<<<<< HEAD
-            struct_decl, S, s_type, shim_writer
-=======
             struct_decl, s_type, shim_writer
->>>>>>> 8f08b324
         )
 
         public_fields_tys = {
