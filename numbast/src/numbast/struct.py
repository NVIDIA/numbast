# SPDX-FileCopyrightText: Copyright (c) 2024 NVIDIA CORPORATION & AFFILIATES. All rights reserved.
# SPDX-License-Identifier: Apache-2.0

from typing import Any, Optional
from collections import defaultdict

from llvmlite import ir

from numba import types as nbtypes
from numba.core.extending import (
    register_model,
    lower_cast,
    make_attribute_wrapper,
)
from numba.core.typing import signature as nb_signature
from numba.cuda.typing.templates import ConcreteTemplate, AttributeTemplate
from numba.core.datamodel.models import StructModel, PrimitiveModel
from numba.cuda import declare_device
from numba.cuda.cudadecl import register_global, register, register_attr
from numba.cuda.cudaimpl import lower

from ast_canopy.pylibastcanopy import method_kind
from ast_canopy.decl import Struct, StructMethod

from numbast.types import CTYPE_MAPS as C2N, to_numba_type
from numbast.utils import (
    deduplicate_overloads,
    make_device_caller_with_nargs,
    make_struct_regular_method_shim,
    assemble_arglist_string,
    assemble_dereferenced_params_string,
)
from numbast.shim_writer import MemoryShimWriter as ShimWriter

struct_ctor_shim_layer_template = """
extern "C" __device__ int
{func_name}(int &ignore, {name} *self {arglist}) {{
    new (self) {name}({args});
    return 0;
}}
"""

struct_method_shim_layer_template = """
extern "C" __device__ int
{func_name}({return_type} &retval, {name}* self {arglist}) {{
    retval =  self->{method_name}({args});
    return 0;
}}
"""


def bind_cxx_struct_ctor(
    ctor: StructMethod,
    struct_name: str,
    s_type: nbtypes.Type,
    S: object,
    shim_writer: ShimWriter,
) -> Optional[list]:
    """Create bindings for a C++ struct constructor and return its argument types.

    Parameters
    ----------

    ctor : StructMethod
        Constructor declaration of struct in CXX
    struct_name : str
        The name of the struct from which this constructor belongs to
    s_type : numba.types.Type
        The Numba type of the struct
    S : object
        The Python API of the struct
    shim_writer : ShimWriter
        The shim writer to write the shim layer code.

    Returns
    -------
    list of argument types, optional
        If the constructor is a move constructor, return ``None``. Otherwise,
        return the list of argument types.
    """

    if ctor.is_move_constructor:
        # move constructor is trivially supported in Numba / Python, skip
        return None

    param_types = [
        to_numba_type(arg.unqualified_non_ref_type_name)
        for arg in ctor.param_types
    ]

    # Lowering
    # Note that libclang always consider the return type of a constructor
    # is void. So we need to manually specify the return type here.
    func_name = deduplicate_overloads(f"{ctor.mangled_name}_nbst")

    # FIXME: temporary solution for mismatching function prototype against definition.
    # If params are passed by value, at prototype the signature of __nv_bfloat16 is set
    # to `b32` type, but to `b64` at definition, causing a linker error. A temporary solution
    # is to pass all params by pointer and dereference them in shim. See dereferencing at the
    # shim generation below.
    ctor_shim_decl = declare_device(
        func_name,
        nbtypes.int32(
            nbtypes.CPointer(s_type), *map(nbtypes.CPointer, param_types)
        ),
    )

    ctor_shim_call = make_device_caller_with_nargs(
        func_name + "_shim",
        1 + len(param_types),  # the extra argument for placement new pointer
        ctor_shim_decl,
    )

    # Dynamically generate the shim layer:
    # FIXME: All params are passed by pointers, then dereferenced in shim.
    # temporary solution for mismatching function prototype against definition.
    # See above lowering for details.
    arglist = assemble_arglist_string(ctor.params)

    shim = struct_ctor_shim_layer_template.format(
        func_name=func_name,
        name=struct_name,
        arglist=arglist,
        args=assemble_dereferenced_params_string(ctor.params),
    )

    @lower(S, *param_types)
    def ctor_impl(context, builder, sig, args):
        # Delay writing the shim function at lowering time. This avoids writing
        # shim functions from the parsed header that's unused in kernels.
        shim_writer.write_to_shim(shim, func_name)

        selfptr = builder.alloca(context.get_value_type(s_type), name="selfptr")
        argptrs = [
            builder.alloca(context.get_value_type(arg)) for arg in sig.args
        ]
        for ptr, ty, arg in zip(argptrs, sig.args, args):
            builder.store(arg, ptr, align=getattr(ty, "alignof_", None))

        context.compile_internal(
            builder,
            ctor_shim_call,
            nb_signature(
                nbtypes.int32,
                nbtypes.CPointer(s_type),
                *map(nbtypes.CPointer, param_types),
            ),
            (selfptr, *argptrs),
        )
        return builder.load(selfptr, align=getattr(s_type, "alignof_", None))

    if ctor.kind == method_kind.converting_constructor:
        assert len(param_types) == 1, (
            "isConvertinConstructor in clang ensures that only one parameter is passed"
        )

        @lower_cast(*param_types, s_type)
        def conversion_impl(context, builder, fromty, toty, value):
            return ctor_impl(
                context,
                builder,
                nb_signature(
                    s_type,
                    *map(nbtypes.CPointer, param_types),
                ),
                value,
            )

    return param_types


def bind_cxx_struct_ctors(
    struct_decl: Struct,
    S: object,
    s_type: nbtypes.Type,
    shim_writer: ShimWriter,
):
    """Given a C++ struct declaration, generate bindings for its constructors.

    Parameters
    ----------

    struct_decl: Struct
        The declaration of the struct in CXX
    S: object
        The Python API of the struct
    s_type: numba.types.Type
        The Numba type of the struct
    shim_writer: ShimWriter
        The shim writer to write the shim layer code.
    """

    ctor_params: list[list[Any]] = []
    for ctor in struct_decl.constructors():
        param_types = bind_cxx_struct_ctor(
            ctor, struct_decl.name, s_type, S, shim_writer
        )
        if param_types is not None:
            ctor_params.append(param_types)

    # Constructor typing:
    @register
    class CtorTemplate(ConcreteTemplate):
        key = S
        cases = [nb_signature(s_type, *arglist) for arglist in ctor_params]

    register_global(S, nbtypes.Function(CtorTemplate))


def bind_cxx_struct_conversion_opeartor(
    conv: StructMethod,
    struct_name: str,
    s_type: nbtypes.Type,
    shim_writer: ShimWriter,
):
    """Bind a C++ struct conversion operator to Numba.

    Parameters
    ----------

    conv : StructMethod
        The conversion operator declaration of the struct in CXX
    struct_name : str
        The name of the struct to which this conversion operator belongs
    s_type : nbtypes.Type
        The Numba type of the struct
    shim_writer : ShimWriter
        The shim writer to write the shim layer code.
    """
    casted_type = to_numba_type(conv.return_type.unqualified_non_ref_type_name)

    # Lowering:
    func_name = deduplicate_overloads(f"__{struct_name}__{conv.mangled_name}")

    shim_decl = declare_device(func_name, casted_type(nbtypes.CPointer(s_type)))
    # Types cast shims always has 1 parameter: self*.
    shim_call = make_device_caller_with_nargs(func_name + "_shim", 1, shim_decl)

    # Conversion operators has no arguments
    shim = struct_method_shim_layer_template.format(
        func_name=func_name,
        return_type=conv.return_type.unqualified_non_ref_type_name,
        name=struct_name,
        arglist="",
        method_name=conv.name,
        args="",
    )

    @lower_cast(s_type, casted_type)
    def impl(
        context,
        builder,
        fromty,
        toty,
        value,
    ):
        shim_writer.write_to_shim(shim, func_name)
        ptr = builder.alloca(context.get_value_type(s_type))
        builder.store(value, ptr, align=getattr(s_type, "alignof_", None))
        result = context.compile_internal(
            builder,
            shim_call,
            nb_signature(casted_type, nbtypes.CPointer(s_type)),
            (ptr,),
        )
        return result


def bind_cxx_struct_conversion_opeartors(
    struct_decl: Struct, s_type: nbtypes.Type, shim_writer: ShimWriter
):
    """Bind all conversion operators for a C++ struct."""
    for conv in struct_decl.conversion_operators():
        bind_cxx_struct_conversion_opeartor(
            conv, struct_decl.name, s_type, shim_writer
        )


def bind_cxx_struct_regular_method(
    struct_decl: Struct,
    method_decl: StructMethod,
<<<<<<< HEAD
    S: object,
=======
>>>>>>> 8f08b324
    s_type: nbtypes.Type,
    shim_writer: ShimWriter,
) -> nb_signature:
    param_types = [
        to_numba_type(arg.unqualified_non_ref_type_name)
        for arg in method_decl.param_types
    ]
    return_type = to_numba_type(
        method_decl.return_type.unqualified_non_ref_type_name
    )

    # Lowering
    func_name = deduplicate_overloads(f"__{method_decl.mangled_name}_nbst")

    c_sig = return_type(
        nbtypes.CPointer(s_type), *map(nbtypes.CPointer, param_types)
    )

    shim_decl = declare_device(func_name, c_sig)

    shim_call = make_device_caller_with_nargs(
        func_name + "_shim", 1 + len(param_types), shim_decl
    )

    shim = make_struct_regular_method_shim(
        shim_name=func_name,
        struct_name=struct_decl.name,
        method_name=method_decl.name,
        return_type=method_decl.return_type.unqualified_non_ref_type_name,
        params=method_decl.params,
    )

    qualname = f"{s_type}.{method_decl.name}"

    @lower(qualname, s_type, *param_types)
    def _method_impl(context, builder, sig, args):
        shim_writer.write_to_shim(shim, func_name)

        # The first argument in argptrs is self, no need to extra allocate.
        argptrs = [
            builder.alloca(context.get_value_type(arg)) for arg in sig.args
        ]
        for ptr, ty, arg in zip(argptrs, sig.args, args):
            builder.store(arg, ptr, align=getattr(ty, "alignof_", None))

        return context.compile_internal(
            builder,
            shim_call,
            c_sig,
            argptrs,
        )

    return nb_signature(return_type, *param_types, recvr=s_type)


def bind_cxx_struct_regular_methods(
    struct_decl: Struct,
<<<<<<< HEAD
    S: object,
=======
>>>>>>> 8f08b324
    s_type: nbtypes.Type,
    shim_writer: ShimWriter,
) -> dict[str, ConcreteTemplate]:
    """

    Return
    ------

    Mapping from function names to list of signatures.
    """

    method_overloads: dict[str, list[nb_signature]] = defaultdict(list)

    for method in struct_decl.regular_member_functions():
        sig = bind_cxx_struct_regular_method(
<<<<<<< HEAD
            struct_decl, method, S, s_type, shim_writer
=======
            struct_decl, method, s_type, shim_writer
>>>>>>> 8f08b324
        )
        method_overloads[method.name].append(sig)

    method_templates: dict[str, ConcreteTemplate] = {}

    for name, sigs in method_overloads.items():
<<<<<<< HEAD
        print(f"{name=}, {sigs=}")
=======
>>>>>>> 8f08b324

        class MethodDecl(ConcreteTemplate):
            key = f"{s_type}.{name}"
            cases = sigs

        method_templates[name] = MethodDecl

    return method_templates


def bind_cxx_struct(
    shim_writer: ShimWriter,
    struct_decl: Struct,
    parent_type: type = nbtypes.Type,
    data_model: type = StructModel,
    aliases: dict[
        str, list[str]
    ] = {},  # XXX: this should be just a list of aliases
) -> object:
    """
    Create bindings for a C++ struct.

    Parameters
    ----------
    shim_writer : ShimWriter
        The shim writer to write the shim layer code.
    struct_decl : Struct
        Declaration of the struct type in CXX
    parent_type : nbtypes.Type, optional
        Parent type of the Python API, by default nbtypes.Type
    data_model : type, optional
        Data model for the struct, by default StructModel
    aliases : dict[str, list[str]], optional
        Mappings from the name of the struct to a list of aliases.
        For example in C++: typedef A B; typedef A C; then
        aliases = {"A": ["B", "C"]}

    Returns
    -------
    S : object
        The Python API of the struct.
    shim: str
        The generated shim layer code for struct methods.
    """

    # Typing
    class S_type(parent_type):
        def __init__(self, decl):
            super().__init__(name=f"{struct_decl.name}")
            self.alignof_ = struct_decl.alignof_
            self.bitwidth = struct_decl.sizeof_ * 8

    s_type = S_type(struct_decl)

    # Python API
    S = type(struct_decl.name, (), {"_nbtype": s_type})

    # Any type that was parsed from C++ should be added to type record:
    # It also needs to happen before method typings - because copy constructors
    # needs to know the type of itself even if the definition is incomplete.
    C2N[struct_decl.name] = s_type
    if struct_decl.name in aliases:
        for alias in aliases[struct_decl.name]:
            C2N[alias] = s_type

    # Data Model
    if data_model == PrimitiveModel:

        @register_model(S_type)
        class S_model(data_model):
            def __init__(self, dmm, fe_type):
                be_type = ir.IntType(fe_type.bitwidth)
                super().__init__(dmm, fe_type, be_type)

    elif data_model == StructModel:

        @register_model(S_type)
        class S_model(data_model):
            def __init__(self, dmm, fe_type, struct_decl=struct_decl):
                members = [
                    (
                        f.name,
                        to_numba_type(f.type_.unqualified_non_ref_type_name),
                    )
                    for f in struct_decl.fields
                ]
                super().__init__(dmm, fe_type, members)

    if data_model == StructModel:
        # ----------------------------------------------------------------------------------
        # Method, Attributes Typing and Lowering:

        method_templates = bind_cxx_struct_regular_methods(
<<<<<<< HEAD
            struct_decl, S, s_type, shim_writer
=======
            struct_decl, s_type, shim_writer
>>>>>>> 8f08b324
        )

        public_fields_tys = {
            f.name: f.type_ for f in struct_decl.public_fields()
        }

        @register_attr
        class S_attr(AttributeTemplate):
            key = s_type

            def _field_ty(self, attr: str) -> nbtypes.Type:
                field_ty = public_fields_tys[attr]
                return to_numba_type(field_ty.unqualified_non_ref_type_name)

            def _method_ty(self, typ, attr: str) -> nbtypes.BoundFunction:
                template = method_templates[attr]
                return nbtypes.BoundFunction(template, typ)

            def generic_resolve(self, typ, attr):
                if attr in public_fields_tys:
                    return self._field_ty(attr)
                elif attr in method_templates:
                    return self._method_ty(typ, attr)
                else:
                    raise AttributeError(attr)

        for field_name in public_fields_tys.keys():
            make_attribute_wrapper(S_type, field_name, field_name)

    # ----------------------------------------------------------------------------------
    # Constructors:
    bind_cxx_struct_ctors(struct_decl, S, s_type, shim_writer)

    # ----------------------------------------------------------------------------------
    # Conversion operators:
    bind_cxx_struct_conversion_opeartors(struct_decl, s_type, shim_writer)

    # Return the handle to the type in Numba
    return S


def bind_cxx_structs(
    shim_writer: ShimWriter,
    structs: list[Struct],
    parent_types: dict[str, type] = {},
    data_models: dict[str, type] = {},
    aliases: dict[str, list[str]] = {},
) -> list[object]:
    """
    Create bindings for a list of C++ structs.

    Parameters
    ----------
    shim_writer : ShimWriter
        The shim writer to write the shim layer code.
    structs : list[Struct]
        List of declarations of the struct types in CXX
    parent_type : nbtypes.Type, optional
        Parent type of the Python API, by default nbtypes.Type
    data_model : type, optional
        Data model for the struct, by default StructModel
    aliases : dict[str, list[str]], optional
        Mappings from the name of the struct to a list of aliases.
        For example in C++: typedef A B; typedef A C; then
        aliases = {"A": ["B", "C"]}

    Returns
    -------
    list[object]
        The Python APIs of the structs.
    """

    python_apis = []
    for s in structs:
        # Determine the type specialization and data model specialization
        if s.name.startswith("unnamed"):
            # Any alias for the unnamed object should suffice.
            alias = aliases[s.name][0]
            type_spec = parent_types[alias]
            data_model_spec = data_models[alias]
        else:
            type_spec = parent_types[s.name]
            data_model_spec = data_models[s.name]

        # Bind the struct
        S = bind_cxx_struct(
            shim_writer,
            s,
            type_spec,
            data_model_spec,
            aliases,
        )
        python_apis.append(S)

    return python_apis<|MERGE_RESOLUTION|>--- conflicted
+++ resolved
@@ -279,10 +279,6 @@
 def bind_cxx_struct_regular_method(
     struct_decl: Struct,
     method_decl: StructMethod,
-<<<<<<< HEAD
-    S: object,
-=======
->>>>>>> 8f08b324
     s_type: nbtypes.Type,
     shim_writer: ShimWriter,
 ) -> nb_signature:
@@ -340,10 +336,6 @@
 
 def bind_cxx_struct_regular_methods(
     struct_decl: Struct,
-<<<<<<< HEAD
-    S: object,
-=======
->>>>>>> 8f08b324
     s_type: nbtypes.Type,
     shim_writer: ShimWriter,
 ) -> dict[str, ConcreteTemplate]:
@@ -359,21 +351,13 @@
 
     for method in struct_decl.regular_member_functions():
         sig = bind_cxx_struct_regular_method(
-<<<<<<< HEAD
-            struct_decl, method, S, s_type, shim_writer
-=======
             struct_decl, method, s_type, shim_writer
->>>>>>> 8f08b324
         )
         method_overloads[method.name].append(sig)
 
     method_templates: dict[str, ConcreteTemplate] = {}
 
     for name, sigs in method_overloads.items():
-<<<<<<< HEAD
-        print(f"{name=}, {sigs=}")
-=======
->>>>>>> 8f08b324
 
         class MethodDecl(ConcreteTemplate):
             key = f"{s_type}.{name}"
@@ -467,11 +451,7 @@
         # Method, Attributes Typing and Lowering:
 
         method_templates = bind_cxx_struct_regular_methods(
-<<<<<<< HEAD
-            struct_decl, S, s_type, shim_writer
-=======
             struct_decl, s_type, shim_writer
->>>>>>> 8f08b324
         )
 
         public_fields_tys = {
