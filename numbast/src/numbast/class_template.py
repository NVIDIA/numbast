--- conflicted
+++ resolved
@@ -48,7 +48,6 @@
 )
 from numbast.callconv import FunctionCallConv
 from numbast.shim_writer import ShimWriterBase
-from numbast.args import prepare_args
 
 ConcreteTypeCache: dict[str, nbtypes.Type] = {}
 
@@ -117,32 +116,10 @@
 
     @lower(numba_typeref_ctor, s_type_ref, *param_types)
     def ctor_impl(context, builder, sig, args):
-<<<<<<< HEAD
-        s_type = s_type_ref.instance_type
-        # Delay writing the shim function at lowering time. This avoids writing
-        # shim functions from the parsed header that's unused in kernels.
-        shim_writer.write_to_shim(shim, func_name)
-
-        selfptr = builder.alloca(context.get_value_type(s_type), name="selfptr")
-
-        argptrs = prepare_args(context, builder, sig, args, ignore_first=True)
-        context.compile_internal(
-            builder,
-            ctor_shim_call,
-            nb_signature(
-                nbtypes.int32,
-                nbtypes.CPointer(s_type),
-                *map(nbtypes.CPointer, param_types),
-            ),
-            (selfptr, *argptrs),
-        )
-        return builder.load(selfptr, align=getattr(s_type, "alignof_", None))
-=======
         # `numba_typeref_ctor` includes the typeref as the first argument; the
         # generated shim expects only the actual constructor params.
         ctor_sig = nb_signature(s_type_ref.instance_type, *param_types)
         return ctor_cc(builder, context, ctor_sig, args[1:])
->>>>>>> f91d9419
 
     return param_types
 
@@ -226,19 +203,7 @@
 
     @lower(qualname, s_type, *param_types)
     def _method_impl(context, builder, sig, args):
-<<<<<<< HEAD
-        shim_writer.write_to_shim(shim, func_name)
-
-        argptrs = prepare_args(context, builder, sig, args)
-        return context.compile_internal(
-            builder,
-            shim_call,
-            c_sig,
-            argptrs,
-        )
-=======
         return method_cc(builder, context, sig, args)
->>>>>>> f91d9419
 
     return nb_signature(return_type, *param_types, recvr=s_type)
 
