--- conflicted
+++ resolved
@@ -34,22 +34,14 @@
     assert "__internal__Foo" not in alls, (
         f"Expected '__internal__Foo' NOT in __all__, got: {alls}"
     )
-<<<<<<< HEAD
-=======
     assert "Bar" in alls, f"Expected 'Bar' in __all__, got: {alls}"
     assert "__internal__Bar" not in alls, (
         f"Expected '__internal__Bar' NOT in __all__, got: {alls}"
     )
->>>>>>> 22f06ec4
 
     foo = symbols["foo"]
     Foo = symbols["Foo"]
     Bar = symbols["Bar"]
-<<<<<<< HEAD
-
-    @cuda.jit
-    def kernel():
-=======
 
     @cuda.jit
     def kernel():
@@ -58,7 +50,6 @@
 
         This kernel invokes the top-level function `foo` with example arguments, constructs a `Foo` instance and accesses its `get_x()` method and `x` attribute, and reads the `BAR_A` and `BAR_B` attributes from `Bar`. It is intended for use in tests that verify API symbol exposure and runtime linkage.
         """
->>>>>>> 22f06ec4
         result = foo(1, 2)  # noqa: F841
         foo_obj = Foo()
         x = foo_obj.get_x()  # noqa: F841
