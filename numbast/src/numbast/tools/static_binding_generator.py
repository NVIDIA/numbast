# SPDX-FileCopyrightText: Copyright (c) 2024 NVIDIA CORPORATION & AFFILIATES. All rights reserved.
# SPDX-License-Identifier: Apache-2.0

import click
import os
import json
from collections import defaultdict
import subprocess
import importlib
import warnings
import re

import yaml

from numba import config
import numba.types
import numba.core.datamodel.models

from ast_canopy import parse_declarations_from_source
from ast_canopy.decl import Function, Struct
from ast_canopy.pylibastcanopy import Enum, Typedef

from numbast.static import reset_renderer
from numbast.static.renderer import (
    get_shim,
    get_rendered_imports,
    get_reproducible_info,
    get_all_exposed_symbols,
    registry_setup,
    get_callconv_utils,
)
from numbast.static.struct import StaticStructsRenderer
from numbast.static.function import (
    StaticFunctionsRenderer,
)
from numbast.static.enum import StaticEnumsRenderer
from numbast.static.args import prepare_args_template
from numbast.static.typedef import render_aliases
from numbast.tools.yaml_tags import string_constructor

config.CUDA_USE_NVIDIA_BINDING = True

VERBOSE = True

# Register custom YAML constructor for !join tag
yaml.add_constructor("!numbast_join", string_constructor)


class Config:
    """Configuration File for Static Binding Generation.

    Attributes
    ----------
    entry_point : str
        Path to the input CUDA header file.
    gpu_arch: list[str]
        The list of GPU architectures to generate bindings for. Currently, only
        one architecture per run is supported. Must be under pattern
        `sm_<compute_capability>`. Required.
    retain_list : list[str]
        List of file names to keep parsing. The list of files from which the
        declarations are retained in the final generated binding output. Bindings
        that exist in other source, which may get transitively included in the
        declaration, are ignored in bindings output.
    types : dict[str, type]
        A dictionary that maps struct names to their Numba types.
    datamodels : dict[str, type]
        A dictionary that maps struct names to their Numba data models.
    exclude_functions : list[str]
        List of function names to exclude from the bindings.
    exclude_structs : list[str]
        List of struct names to exclude from the bindings.
    clang_includes_paths : list[str]
        List of additional include paths to use when parsing the header file.
    additional_imports : list[str]
        The list of additional imports to add to the binding file.
    shim_include_override : str | None
        Override the include line of the shim function to specified string.
        If not specified, default to `#include <path_to_entry_point>`.
    predefined_macros : list[str]
        List of macros defined prior to parsing the header and prefixing shim functions.
    output_name : str | None
        The name of the output binding file, default None. When set to None, use
        the same name as input file (renamed with .py extension).
    cooperative_launch_required_functions_regex : list[str]
        The list of regular expressions. When any function name matches any of these
        regex patterns, the function should cause the kernel to be launched with
        cooperative launch.
    api_prefix_removal : dict[str, list[str]]
        Dictionary mapping declaration types to lists of prefixes to remove from names.
        For example, {"Function": ["prefix_"]} would remove "prefix_" from function names.
        Acceptable keywords: ["Struct", "Function", "Enum"]. Value types are lists of prefix
        strings. Specifically, prefixes in enums are also applicable to enum values.
    module_callbacks : dict[str, str]
        Dictionary containing setup and teardown callbacks for the module.
        Expected keys: "setup", "teardown". Each value is a string callback function.
    skip_prefix : str | None
        Do not generate bindings for any functions that start with this prefix.
        Has no effect if left unspecified.
    separate_registry : bool
        If true, use a separate typing and target registry for the generated binding.
        By default, the new typing and target registries are added to the existing
        typing and target context. When set to true, user should add the registries
        to the typing and target context manually. Default to False.
    """

    entry_point: str
    gpu_arch: list[str]
    retain_list: list[str]
    types: dict[str, type]
    datamodels: dict[str, type]
    exclude_functions: list[str]
    exclude_structs: list[str]
    clang_includes_paths: list[str]
    additional_imports: list[str]
    shim_include_override: str | None
    predefined_macros: list[str]
    output_name: str | None
    cooperative_launch_required_functions_regex: list[str]
    api_prefix_removal: dict[str, list[str]]
    module_callbacks: dict[str, str]
    skip_prefix: str | None
    separate_registry: bool

    def __init__(self, config_dict: dict):
        """Initialize Config from a dictionary.

        Parameters
        ----------
        config_dict : dict
            Dictionary containing configuration values.
        """
        self.entry_point = config_dict["Entry Point"]
        self.gpu_arch = config_dict["GPU Arch"]
        self.retain_list = config_dict["File List"]
        self.types = _str_value_to_numba_type(config_dict.get("Types", {}))
        self.datamodels = _str_value_to_numba_datamodel(
            config_dict.get("Data Models", {})
        )

        self.excludes = config_dict.get("Exclude", {})
        self.exclude_functions = self.excludes.get("Function", [])
        self.exclude_structs = self.excludes.get("Struct", [])

        self.clang_includes_paths = config_dict.get("Clang Include Paths", [])

        self.additional_imports = config_dict.get("Additional Import", [])

        self.shim_include_override = config_dict.get(
            "Shim Include Override", None
        )

        self.predefined_macros = config_dict.get("Predefined Macros", [])

        if self.exclude_functions is None:
            self.exclude_functions = []
        if self.exclude_structs is None:
            self.exclude_structs = []
        if self.clang_includes_paths is None:
            self.clang_includes_paths = []

        self.output_name = config_dict.get("Output Name", None)

        self.cooperative_launch_required_functions_regex = config_dict.get(
            "Cooperative Launch Required Functions Regex", []
        )

        self.api_prefix_removal = config_dict.get("API Prefix Removal", {})

        # Ensure prefix removal values are lists
        if self.api_prefix_removal:
            for key, value in self.api_prefix_removal.items():
                if not isinstance(value, list):
                    self.api_prefix_removal[key] = [value]

        self.module_callbacks = config_dict.get("Module Callbacks", {})
        self.skip_prefix = config_dict.get("Skip Prefix", None)

        self.separate_registry = config_dict.get("Use Separate Registry", False)

        # TODO: support multiple GPU architectures
        if len(self.gpu_arch) > 1:
            raise NotImplementedError(
                "Multiple GPU architectures are not supported yet."
            )

        self._verify_exists()
        self._verify_regex_patterns()

    @classmethod
    def from_yaml_path(cls, cfg_path: str) -> "Config":
        """Create a Config instance from a YAML file path.

        Parameters
        ----------
        cfg_path : str
            Path to the YAML configuration file.

        Returns
        -------
        Config
            A new Config instance.
        """
        with open(cfg_path) as f:
            config_dict = yaml.load(f, yaml.Loader)
        return cls(config_dict)

    @classmethod
    def from_params(
        cls,
        entry_point: str,
        gpu_arch: list[str],
        retain_list: list[str],
        types: dict[str, type],
        datamodels: dict[str, type],
        exclude_functions: list[str] | None = None,
        exclude_structs: list[str] | None = None,
        clang_includes_paths: list[str] | None = None,
        additional_imports: list[str] | None = None,
        shim_include_override: str | None = None,
        predefined_macros: list[str] | None = None,
        output_name: str | None = None,
        cooperative_launch_required_functions_regex: list[str] | None = None,
        api_prefix_removal: dict[str, list[str]] | None = None,
        module_callbacks: dict[str, str] | None = None,
        skip_prefix: str | None = None,
        separate_registry: bool = False,
    ) -> "Config":
        """Create a Config instance from individual parameters instead of a config file."""
        if types is None:
            raise ValueError("Types must be provided")
        if datamodels is None:
            raise ValueError("Data models must be provided")

        config_dict = {
            "Entry Point": entry_point,
            "GPU Arch": gpu_arch,
            "File List": retain_list,
            "Types": {},
            "Data Models": {},
            "Exclude": {
                "Function": exclude_functions or [],
                "Struct": exclude_structs or [],
            },
            "Clang Include Paths": clang_includes_paths or [],
            "Additional Import": additional_imports or [],
            "Shim Include Override": shim_include_override,
            "Predefined Macros": predefined_macros or [],
            "Output Name": output_name,
            "Cooperative Launch Required Functions Regex": cooperative_launch_required_functions_regex
            or [],
            "API Prefix Removal": api_prefix_removal or {},
            "Module Callbacks": module_callbacks or {},
            "Skip Prefix": skip_prefix,
            "Separate Registry": separate_registry,
        }

        # Convert types and datamodels back to string format for the dict
        if types:
            config_dict["Types"] = {k: v.__name__ for k, v in types.items()}
        if datamodels:
            config_dict["Data Models"] = {
                k: v.__name__ for k, v in datamodels.items()
            }

        instance = cls(config_dict)
        return instance

    def _verify_exists(self):
        if not os.path.exists(self.entry_point):
            raise ValueError(
                f"Input header file does not exist: {self.entry_point}"
            )
        for f in self.retain_list:
            if not os.path.exists(f):
                raise ValueError(f"File in retain list does not exist: {f}")
        for f in self.clang_includes_paths:
            if not os.path.exists(f):
                raise ValueError(f"File in include list does not exist: {f}")

    def _verify_regex_patterns(self):
        for pattern in self.cooperative_launch_required_functions_regex:
            try:
                re.compile(pattern)
            except re.error:
                raise ValueError(f"Invalid regex pattern: {pattern}")


def _str_value_to_numba_type(d: dict[str, str]) -> dict[str, type]:
    """Converts string typed value to numba `types` objects"""
    return {k: getattr(numba.types, v) for k, v in d.items()}


class NumbaTypeDictType(click.ParamType):
    """`Click` input type for dictionary mapping struct to Numba type."""

    name = "numba_type_dict"

    def convert(self, value, param, ctx):
        try:
            d = json.loads(value)
        except Exception:
            self.fail(
                f"{self.name} parameter must be valid JSON string. Got {value}"
            )

        try:
            d = _str_value_to_numba_type(d)
        except Exception:
            self.fail(
                f"Unable to convert input type dictionary string into dict of numba types. Got {d}."
            )

        return d


numba_type_dict = NumbaTypeDictType()


def _str_value_to_numba_datamodel(
    d: dict[str, str],
) -> dict[str, type]:
    """Converts string typed value to numba `datamodel` objects"""
    return {k: getattr(numba.core.datamodel.models, v) for k, v in d.items()}


class NumbaDataModelDictType(click.ParamType):
    """`Click` input type for dictionary mapping struct to Numba data model."""

    name = "numba_datamodel_type"

    def convert(self, value, param, ctx):
        try:
            d = json.loads(value)
        except Exception:
            self.fail(
                f"{self.name} parameter must be valid JSON string. Got {value}"
            )

        try:
            d = _str_value_to_numba_datamodel(d)
        except Exception:
            self.fail(
                f"Unable to convert input data model dictionary string into dict of numba data models. Got {d}."
            )

        return d


numba_datamodel_dict = NumbaDataModelDictType()


def _typedef_to_aliases(typedef_decls: list[Typedef]) -> dict[str, list[str]]:
    """
    Group C++ typedef declarations by their underlying type name.

    Parameters:
        typedef_decls (list[Typedef]): Typedef declarations to process.

    Returns:
        dict[str, list[str]]: Mapping from an underlying type name to a list of alias names (typedef names).
    """
    aliases = defaultdict(list)
    for typedef in typedef_decls:
        aliases[typedef.underlying_name].append(typedef.name)

    return aliases


def _generate_structs(
    struct_decls,
    header_path,
    types,
    data_models,
    struct_prefix_removal,
    excludes,
):
    """
    Render struct declarations into the Python source for struct bindings.

    Parameters:
        struct_decls (list): List of struct declaration objects to render.
        header_path (str): Path to the original header file associated with the declarations.
        types (dict): Mapping from struct name to corresponding numba type object (or None).
        data_models (dict): Mapping from struct name to corresponding numba datamodel object (or None).
        struct_prefix_removal (list): List of name prefixes to remove from struct identifiers when rendering.
        excludes (list): List of struct names to exclude from rendering.

    Returns:
        str: Rendered source code for the struct bindings.
    """
    specs = {}
    for struct_decl in struct_decls:
        struct_name = struct_decl.name
        this_type = types.get(struct_name, None)
        this_data_model = data_models.get(struct_name, None)
        specs[struct_name] = (this_type, this_data_model, header_path)

    SSR = StaticStructsRenderer(
        struct_decls,
        specs,
        struct_prefix_removal=struct_prefix_removal,
        excludes=excludes,
    )

    return SSR.render_as_str(with_imports=False, with_shim_stream=False)


def _generate_functions(
    func_decls: list[Function],
    header_path: str,
    excludes: list[str],
    cooperative_launch_functions: list[str],
    function_prefix_removal: list[str],
    skip_prefix: str | None,
) -> str:
    """
    Render Python bindings for the provided function declarations.

    Parameters:
        func_decls (list[Function]): Parsed function declarations to render.
        header_path (str): Path to the original header file used for the shim stream.
        excludes (list[str]): Function names to exclude from rendering.
        cooperative_launch_functions (list[str]): Regex patterns or exact names identifying functions that require cooperative launch handling.
        function_prefix_removal (list[str]): List of prefixes to strip from function names when generating bindings.
        skip_prefix (str | None): If provided, skip generating bindings for functions whose names start with this prefix.

    Returns:
        binding_source (str): Generated source code for the functions section (imports and shim stream are omitted).
    """

    SFR = StaticFunctionsRenderer(
        func_decls,
        header_path,
        excludes=excludes,
        cooperative_launch_required=cooperative_launch_functions,
        function_prefix_removal=function_prefix_removal,
        skip_prefix=skip_prefix,
    )

    return SFR.render_as_str(with_imports=False, with_shim_stream=False)


def _generate_enums(
    enum_decls: list[Enum], enum_prefix_removal: list[str] = []
):
    """
    Render enum declarations into binding source code.

    Parameters:
        enum_decls (list[Enum]): Parsed enum declarations to render.
        enum_prefix_removal (list[str]): Prefixes to remove from enum names before rendering.

    Returns:
        str: The rendered enum bindings as a source string.
    """
    SER = StaticEnumsRenderer(enum_decls, enum_prefix_removal)
    return SER.render_as_str(with_imports=False, with_shim_stream=False)


def log_files_to_generate(
    functions: list[Function],
    structs: list[Struct],
    enums: list[Enum],
    typedefs: list[Typedef],
):
    """Console log the list of bindings to generate."""

    click.echo("-" * 80)
    click.echo(
        f"Generating bindings for {len(functions)} functions, {len(structs)} structs, {len(typedefs)} typedefs, {len(enums)} enums."
    )

    click.echo("Enums: ")
    click.echo("\n".join(f"  - {enum.name}" for enum in enums))
    click.echo("TypeDefs: ")
    click.echo(
        "\n".join(
            f"  - {typedef.name}: {typedef.underlying_name}"
            for typedef in typedefs
        )
    )
    click.echo("Functions: ")
    click.echo("\n".join(f"  - {str(func)}" for func in functions))
    click.echo("\nStructs: ")
    click.echo("\n".join(f"  - {struct.name}" for struct in structs))


def _static_binding_generator(
    config: Config,
    output_dir: str,
    log_generates: bool = False,
    cfg_file_path: str | None = None,
    sbg_params: dict[str, str] = {},
    bypass_parse_error: bool = False,
) -> str:
    """
    Generate static Python bindings for a CUDA C++ header using the provided configuration.

    Parameters:
        config (Config): Configuration containing entry point, parsing and rendering options.
        output_dir (str): Directory where the generated binding file will be written.
        log_generates (bool): If True, print counts and lists of declarations that will be generated.
        cfg_file_path (str | None): Path to the config file used to produce these bindings (used for reproducible metadata); may be None.
        sbg_params (dict[str, str]): Extra parameters to include in the generator metadata.
        bypass_parse_error (bool): If True, continue generation when source parsing reports recoverable errors.

    Returns:
        str: Absolute path to the generated binding file.
    """
    try:
        basename = os.path.basename(config.entry_point)
        basename = basename.split(".")[0]
    except Exception:
        click.echo(f"Unable to extract base name from {config.entry_point}.")
        raise

    entry_point = os.path.abspath(config.entry_point)
    retain_list = [os.path.abspath(path) for path in config.retain_list]

    if len(config.gpu_arch) == 0:
        raise ValueError("At least one GPU architecture must be provided.")
    elif len(config.gpu_arch) > 1:
        raise NotImplementedError(
            "Multiple GPU architectures are not supported yet."
        )

    compute_capability = config.gpu_arch[0]

    # TODO: we don't have tests on different compute capabilities for the static binding generator yet.
    # This will be added in future PRs.
    decls = parse_declarations_from_source(
        entry_point,
        retain_list,
        compute_capability=compute_capability,
        additional_includes=config.clang_includes_paths,
        defines=config.predefined_macros,
        verbose=VERBOSE,
        bypass_parse_error=bypass_parse_error,
    )
    structs = decls.structs
    functions = decls.functions
    enums = decls.enums
    typedefs = [
        td
        for td in decls.typedefs
        if td.underlying_name not in config.exclude_structs
    ]

    if log_generates:
        log_files_to_generate(functions, structs, enums, typedefs)

    aliases = _typedef_to_aliases(typedefs)
    rendered_aliases = render_aliases(aliases)

    helpers_str = ""
    helpers_str += prepare_args_template

    enum_bindings = _generate_enums(
        enums, config.api_prefix_removal.get("Enum", [])
    )
    struct_bindings = _generate_structs(
        structs,
        entry_point,
        config.types,
        config.datamodels,
        config.api_prefix_removal.get("Struct", []),
        config.exclude_structs,
    )

    function_bindings = _generate_functions(
        functions,
        entry_point,
        config.exclude_functions,
        config.cooperative_launch_required_functions_regex,
        config.api_prefix_removal.get("Function", []),
        config.skip_prefix,
    )

    registry_setup_str = registry_setup(config.separate_registry)

    if config.shim_include_override is not None:
        shim_include = f"'#include <' + {config.shim_include_override} + '>'"
    else:
        shim_include = f'"#include <{entry_point}>"'
    shim_stream_str = get_shim(
        shim_include=shim_include,
        predefined_macros=config.predefined_macros,
        module_callbacks=config.module_callbacks,
    )
    callconv_utils_str = get_callconv_utils()
    imports_str = get_rendered_imports(
        additional_imports=config.additional_imports
    )

    # Example: Save the processed output to the output directory
    if config.output_name is None:
        output_file = os.path.join(output_dir, f"{basename}.py")
    else:
        output_file = os.path.join(output_dir, config.output_name)

    # Full command line that generated the binding:
    #
    # NOTE: This generator is frequently invoked from within other Python
    # programs (e.g. pytest via click's CliRunner). In such cases, `sys.argv`
    # reflects the *outer* process (pytest) rather than the generator itself,
    # which makes the embedded metadata unstable and can lead to confusing
    # output (and even false positives in tests that inspect the generated
    # bindings).
    if cfg_file_path is not None:
        cmd = (
            f"static_binding_generator --cfg-path {cfg_file_path} "
            f"--output-dir {output_dir}"
        )
    else:
        cmd = "<programmatic invocation>"

    # Compute the relative path from generated binding to the config file:
    if cfg_file_path is not None:
        config_rel_path = os.path.relpath(cfg_file_path, output_file)
    else:
        config_rel_path = "<not available>"

    exposed_symbols = get_all_exposed_symbols()

    assembled = f"""
# Automatically generated by Numbast Static Binding Generator
# Generator Information:
{get_reproducible_info(config_rel_path, cmd, sbg_params)}

# Imports:
{imports_str}
{registry_setup_str}
# Shim Stream:
{shim_stream_str}
<<<<<<< HEAD
# Helpers
{helpers_str}
=======
{callconv_utils_str}
>>>>>>> f91d9419
# Enums:
{enum_bindings}
# Structs:
{struct_bindings}
# Functions:
{function_bindings}
# Aliases:
{rendered_aliases}

# Symbols:
{exposed_symbols}
"""

    with open(output_file, "w") as file:
        file.write(assembled)
        click.echo(
            f"Bindings for {config.entry_point} generated in {output_file}"
        )

    return output_file


def ruff_format_binding_file(binding_file_path: str):
    if not os.path.exists(binding_file_path):
        return

    subprocess.run(
        ["ruff", "check", "--select", "I", "--fix", binding_file_path],
        check=True,
    )

    print("Formatted.")


@click.command()
@click.pass_context
@click.option(
    "--cfg-path", type=click.Path(exists=True, dir_okay=False, readable=True)
)
@click.option(
    "--output-dir",
    type=click.Path(
        exists=True,
        file_okay=False,
        writable=True,
    ),
    required=True,
)
@click.option(
    "-fmt",
    "--run-ruff-format",
    type=bool,
    default=True,
)
@click.option(
    "-noraise",
    "--bypass-parse-error",
    type=bool,
    default=False,
)
def static_binding_generator(
    ctx,
    cfg_path,
    output_dir,
    run_ruff_format,
    bypass_parse_error,
):
    """
    A CLI tool to generate CUDA static bindings for CUDA C++ headers.

    CFG_PATH: Path to the configuration file in YAML format.
    OUTPUT_DIR: Path to the output directory where the processed files will be saved.
    RUN_RUFF_FORMAT: Run ruff format on the generated binding file.
    BYPASS_PARSE_ERROR: Bypass parse error and continue generating bindings.
    """
    reset_renderer()

    cfg = Config.from_yaml_path(cfg_path)
    output_file = _static_binding_generator(
        cfg,
        output_dir,
        log_generates=True,
        cfg_file_path=cfg_path,
        sbg_params=ctx.params,
        bypass_parse_error=bypass_parse_error,
    )

    if run_ruff_format:
        spec = importlib.util.find_spec("ruff")
        if spec is None:
            warnings.warn("Ruff is not on the system. Formatting skipped.")
        else:
            ruff_format_binding_file(output_file)<|MERGE_RESOLUTION|>--- conflicted
+++ resolved
@@ -34,7 +34,6 @@
     StaticFunctionsRenderer,
 )
 from numbast.static.enum import StaticEnumsRenderer
-from numbast.static.args import prepare_args_template
 from numbast.static.typedef import render_aliases
 from numbast.tools.yaml_tags import string_constructor
 
@@ -553,9 +552,6 @@
     aliases = _typedef_to_aliases(typedefs)
     rendered_aliases = render_aliases(aliases)
 
-    helpers_str = ""
-    helpers_str += prepare_args_template
-
     enum_bindings = _generate_enums(
         enums, config.api_prefix_removal.get("Enum", [])
     )
@@ -633,12 +629,7 @@
 {registry_setup_str}
 # Shim Stream:
 {shim_stream_str}
-<<<<<<< HEAD
-# Helpers
-{helpers_str}
-=======
 {callconv_utils_str}
->>>>>>> f91d9419
 # Enums:
 {enum_bindings}
 # Structs:
