--- conflicted
+++ resolved
@@ -548,16 +548,8 @@
         config.skip_prefix,
     )
 
-<<<<<<< HEAD
-=======
-    if config.require_pynvjitlink:
-        pynvjitlink_guard = get_pynvjitlink_guard()
-    else:
-        pynvjitlink_guard = ""
-
     registry_setup_str = registry_setup(config.separate_registry)
 
->>>>>>> ee06a722
     if config.shim_include_override is not None:
         shim_include = f"'#include <' + {config.shim_include_override} + '>'"
     else:
@@ -595,12 +587,7 @@
 
 # Imports:
 {imports_str}
-<<<<<<< HEAD
-=======
-# Setups:
-{pynvjitlink_guard}
 {registry_setup_str}
->>>>>>> ee06a722
 # Shim Stream:
 {shim_stream_str}
 # Enums:
