--- conflicted
+++ resolved
@@ -352,10 +352,10 @@
 def _typedef_to_aliases(typedef_decls: list[Typedef]) -> dict[str, list[str]]:
     """
     Group C++ typedef declarations by their underlying type name.
-    
+
     Parameters:
         typedef_decls (list[Typedef]): Typedef declarations to process.
-    
+
     Returns:
         dict[str, list[str]]: Mapping from an underlying type name to a list of alias names (typedef names).
     """
@@ -374,10 +374,9 @@
     struct_prefix_removal,
     excludes,
 ):
-<<<<<<< HEAD
     """
     Render struct declarations into the Python source for struct bindings.
-    
+
     Parameters:
         struct_decls (list): List of struct declaration objects to render.
         header_path (str): Path to the original header file associated with the declarations.
@@ -385,13 +384,10 @@
         data_models (dict): Mapping from struct name to corresponding numba datamodel object (or None).
         struct_prefix_removal (list): List of name prefixes to remove from struct identifiers when rendering.
         excludes (list): List of struct names to exclude from rendering.
-    
+
     Returns:
         str: Rendered source code for the struct bindings.
     """
-=======
-    """Convert CLI inputs into structure that fits `StaticStructsRenderer` and create struct bindings."""
->>>>>>> c41116b4
     specs = {}
     for struct_decl in struct_decls:
         struct_name = struct_decl.name
@@ -419,7 +415,7 @@
 ) -> str:
     """
     Render Python bindings for the provided function declarations.
-    
+
     Parameters:
         func_decls (list[Function]): Parsed function declarations to render.
         header_path (str): Path to the original header file used for the shim stream.
@@ -427,7 +423,7 @@
         cooperative_launch_functions (list[str]): Regex patterns or exact names identifying functions that require cooperative launch handling.
         function_prefix_removal (list[str]): List of prefixes to strip from function names when generating bindings.
         skip_prefix (str | None): If provided, skip generating bindings for functions whose names start with this prefix.
-    
+
     Returns:
         binding_source (str): Generated source code for the functions section (imports and shim stream are omitted).
     """
@@ -447,20 +443,16 @@
 def _generate_enums(
     enum_decls: list[Enum], enum_prefix_removal: list[str] = []
 ):
-<<<<<<< HEAD
     """
     Render enum declarations into binding source code.
-    
+
     Parameters:
         enum_decls (list[Enum]): Parsed enum declarations to render.
         enum_prefix_removal (list[str]): Prefixes to remove from enum names before rendering.
-    
+
     Returns:
         str: The rendered enum bindings as a source string.
     """
-=======
-    """Create enum bindings."""
->>>>>>> c41116b4
     SER = StaticEnumsRenderer(enum_decls, enum_prefix_removal)
     return SER.render_as_str(with_imports=False, with_shim_stream=False)
 
@@ -503,7 +495,7 @@
 ) -> str:
     """
     Generate static Python bindings for a CUDA C++ header using the provided configuration.
-    
+
     Parameters:
         config (Config): Configuration containing entry point, parsing and rendering options.
         output_dir (str): Directory where the generated binding file will be written.
@@ -511,7 +503,7 @@
         cfg_file_path (str | None): Path to the config file used to produce these bindings (used for reproducible metadata); may be None.
         sbg_params (dict[str, str]): Extra parameters to include in the generator metadata.
         bypass_parse_error (bool): If True, continue generation when source parsing reports recoverable errors.
-    
+
     Returns:
         str: Absolute path to the generated binding file.
     """
