# SPDX-FileCopyrightText: Copyright (c) 2024 NVIDIA CORPORATION & AFFILIATES. All rights reserved.
# SPDX-License-Identifier: Apache-2.0

import click
import os
import json
from collections import defaultdict
import subprocess

import yaml

from numba import config, cuda
import numba.types
import numba.core.datamodel.models

from ast_canopy import parse_declarations_from_source
from ast_canopy.decl import Function, Struct
from pylibastcanopy import Enum, Typedef

from numbast.static import reset_renderer
from numbast.static.renderer import (
    get_prefix,
    get_shim_stream_obj,
    get_rendered_imports,
)
from numbast.static.struct import StaticStructsRenderer
from numbast.static.function import (
    StaticFunctionsRenderer,
)
from numbast.static.enum import StaticEnumsRenderer
from numbast.static.typedef import render_aliases

config.CUDA_USE_NVIDIA_BINDING = True

VERBOSE = False

CUDA_INCLUDE_PATH = config.CUDA_INCLUDE_PATH
MACHINE_COMPUTE_CAPABILITY = cuda.get_current_device().compute_capability


class YamlConfig:
    input_header: str
    retain_list: list[str]
    types: dict[str, numba.types.Type]
    datamodels: dict[str, numba.core.datamodel.models.DataModel]
    exclude_functions: list[str]
    exclude_structs: list[str]
    clang_includes_paths: list[str]

    def __init__(self, cfg_path):
        with open(cfg_path, "r") as f:
            config = yaml.load(f, yaml.Loader)
            self.input_header = config["Entry Point"]
            self.retain_list = config["File List"]
            self.types = _str_value_to_numba_type(config.get("Types", {}))
            self.datamodels = _str_value_to_numba_datamodel(
                config.get("Data Models", {})
            )

            self.excludes = config.get("Exclude", {})
            self.exclude_functions = self.excludes.get("Function", [])
            self.exclude_structs = self.excludes.get("Struct", [])

            self.clang_includes_paths = config.get("Clang Include Paths", [])

            # FIXME: We are pretending that the list of macro-expanded functions is the same
            # as the list of declarations with anonymous filenames. This is not necessarily
            # true.
            self.macro_expanded_function_prefixes = config.get(
                "Macro-expanded Function Prefixes", []
            )

            if self.exclude_functions is None:
                self.exclude_functions = []
            if self.exclude_structs is None:
                self.exclude_structs = []
            if self.clang_includes_paths is None:
                self.clang_includes_paths = []

        self._verify_exists()

    def _verify_exists(self):
        if not os.path.exists(self.input_header):
            raise ValueError(f"Input header file does not exist: {self.input_header}")
        for f in self.retain_list:
            if not os.path.exists(f):
                raise ValueError(f"File in retain list does not exist: {f}")
        for f in self.clang_includes_paths:
            if not os.path.exists(f):
                raise ValueError(f"File in include list does not exist: {f}")


def _str_value_to_numba_type(d: dict[str, str]) -> dict[str, numba.types.Type]:
    """Converts string typed value to numba `types` objects"""
    return {k: getattr(numba.types, v) for k, v in d.items()}


class NumbaTypeDictType(click.ParamType):
    """`Click` input type for dictionary mapping struct to Numba type."""

    name = "numba_type_dict"

    def convert(self, value, param, ctx):
        try:
            d = json.loads(value)
        except Exception:
            self.fail(f"{self.name} parameter must be valid JSON string. Got {value}")

        try:
            d = _str_value_to_numba_type(d)
        except Exception:
            self.fail(
                f"Unable to convert input type dictionary string into dict of numba types. Got {d}."
            )

        return d


numba_type_dict = NumbaTypeDictType()


def _str_value_to_numba_datamodel(
    d: dict[str, str],
) -> dict[str, numba.core.datamodel.models.DataModel]:
    """Converts string typed value to numba `datamodel` objects"""
    return {k: getattr(numba.core.datamodel.models, v) for k, v in d.items()}


class NumbaDataModelDictType(click.ParamType):
    """`Click` input type for dictionary mapping struct to Numba data model."""

    name = "numba_datamodel_type"

    def convert(self, value, param, ctx):
        try:
            d = json.loads(value)
        except Exception:
            self.fail(f"{self.name} parameter must be valid JSON string. Got {value}")

        try:
            d = _str_value_to_numba_datamodel(d)
        except Exception:
            self.fail(
                f"Unable to convert input data model dictionary string into dict of numba data models. Got {d}."
            )

        return d


numba_datamodel_dict = NumbaDataModelDictType()


def _typedef_to_aliases(typedef_decls: list[Typedef]) -> dict[str, list[str]]:
    """Convert C++ typedef declarations into aliases.

    `typedef` declarations contains a 1-1 mapping from "name" to "underlying name".
    There can be multiple typedefs of the same underlying name.

    This function aggregates them so that each "underlying name" maps to all names,
    aka, its aliases.

    Parameter
    ---------
    typedef_decls: list[Typedef]
        A list of C++ typedef declarations

    Return
    ------
    aliases: dict[str, list[str]]
        Dictionary mapping underlying names to a list of aliases.
    """
    aliases = defaultdict(list)
    for typedef in typedef_decls:
        aliases[typedef.underlying_name].append(typedef.name)

    return aliases


def _generate_structs(struct_decls, header_path, types, data_models, excludes):
    """Convert CLI inputs into structure that fits `StaticStructsRenderer` and create struct bindings."""
    specs = {}
    for struct_decl in struct_decls:
        struct_name = struct_decl.name
        this_type = types.get(struct_name, None)
        this_data_model = data_models.get(struct_name, None)
        specs[struct_name] = (this_type, this_data_model, header_path)

    SSR = StaticStructsRenderer(struct_decls, specs, excludes=excludes)

    return SSR.render_as_str(
        with_prefix=False, with_imports=False, with_shim_functions=False
    )


def _generate_functions(
    func_decls: list[Function], header_path: str, excludes: list[str]
) -> str:
    """Convert CLI inputs into structure that fits `StaticStructsRenderer` and create struct bindings."""

    SFR = StaticFunctionsRenderer(func_decls, header_path, excludes=excludes)

    return SFR.render_as_str(
        with_prefix=False, with_imports=False, with_shim_functions=False
    )


def _generate_enums(enum_decls: list[Enum]):
    """Create enum bindings."""
    SER = StaticEnumsRenderer(enum_decls)
    return SER.render_as_str(
        with_prefix=False, with_imports=False, with_shim_functions=False
    )


def log_files_to_generate(
    functions: list[Function],
    structs: list[Struct],
    enums: list[Enum],
    typedefs: list[Typedef],
):
    """Console log the list of bindings to generate."""

    click.echo("-" * 80)
    click.echo(
        f"Generating bindings for {len(functions)} functions, {len(structs)} structs, {len(typedefs)} typedefs, {len(enums)} enums."
    )

    click.echo("Enums: ")
    click.echo("\n".join(f"  - {enum.name}" for enum in enums))
    click.echo("TypeDefs: ")
    click.echo(
        "\n".join(
            f"  - {typedef.name}: {typedef.underlying_name}" for typedef in typedefs
        )
    )
    click.echo("Functions: ")
    click.echo("\n".join(f"  - {str(func)}" for func in functions))
    click.echo("\nStructs: ")
    click.echo("\n".join(f"  - {struct.name}" for struct in structs))


def _static_binding_generator(
    entry_point: str,
    retain_list: list[str],
    output_dir: str,
    types: dict[str, type],
    datamodels: dict[str, type],
    compute_capability: str,
    exclude_functions: list[str],
    exclude_structs: list[str],
    clang_include_paths: list[str],
    anon_filename_decl_prefix_allowlist: list[str],
    log_generates: bool = False,
):
    """
    A function to generate CUDA static bindings for CUDA C++ headers.

    Parameters:
    - entry_point (str): Path to the input CUDA header file.
    - retain_list (list[str]): List of file names to keep parsing.
    - output_dir (str): Path to the output directory where the processed files will be saved.
    - types (dict[str, type]): A dictionary that maps struct names to their Numba types.
    - datamodels (dict[str, type]): A dictionary that maps struct names to their Numba data models.
    - compute_capability (str): Compute capability of the CUDA device.
    - exclude_functions (list[str]): List of function names to exclude from the bindings.
    - exclude_structs (list[str]): List of struct names to exclude from the bindings.
    - clang_include_paths (list[str]): List of additional include paths to use when parsing the header file.
    - anon_filename_decl_prefix_allowlist (list[str]): List of prefixes to allow for anonymous filename declarations.
    - log_generates (bool, optional): Flag to log the list of bindings to generate. Defaults to False.

    Returns:
    None
    """
    try:
        basename = os.path.basename(entry_point)
        basename = basename.split(".")[0]
    except Exception:
        click.echo(f"Unable to extract base name from {entry_point}.")
        return

    entry_point = os.path.abspath(entry_point)

    # TODO: we don't have tests on different compute capabilities for the static binding generator yet.
    # This will be added in future PRs.
    decls = parse_declarations_from_source(
        entry_point,
        retain_list,
        compute_capability=compute_capability,
        cudatoolkit_include_dir=CUDA_INCLUDE_PATH,
        additional_includes=clang_include_paths,
        anon_filename_decl_prefix_allowlist=anon_filename_decl_prefix_allowlist,
        verbose=VERBOSE,
    )
    structs = decls.structs
    functions = decls.functions
    enums = decls.enums
    typedefs = decls.typedefs

    if log_generates:
        log_files_to_generate(functions, structs, enums, typedefs)

    aliases = _typedef_to_aliases(typedefs)
    rendered_aliases = render_aliases(aliases)

    enum_bindings = _generate_enums(enums)
    struct_bindings = _generate_structs(
        structs, entry_point, types, datamodels, exclude_structs
    )

    function_bindings = _generate_functions(functions, entry_point, exclude_functions)

    prefix_str = get_prefix()
    shim_stream_str = get_shim_stream_obj(header=entry_point)
    imports_str = get_rendered_imports()

    # Example: Save the processed output to the output directory
    output_file = os.path.join(output_dir, f"{basename}.py")

    assembled = f"""
# Automatically generated by Numbast Static Binding Generator

# Imports:
{imports_str}
# Prefixes:
{prefix_str}
<<<<<<< HEAD
=======
# Shim Stream:
{shim_stream_str}
>>>>>>> 9ed108c7
# Enums:
{enum_bindings}
# Structs:
{struct_bindings}
# Functions:
{function_bindings}
# Aliases:
{rendered_aliases}
"""

    with open(output_file, "w") as file:
        file.write(assembled)
        click.echo(f"Bindings for {entry_point} generated in {output_file}")

    return output_file


def ruff_format_binding_file(binding_file_path: str):
    if not os.path.exists(binding_file_path):
        return

    subprocess.run(["ruff", "check", "--fix", binding_file_path], check=True)

    print("Formatted.")


@click.command()
@click.pass_context
@click.option(
    "--input-header", type=click.Path(exists=True, dir_okay=False, readable=True)
)
@click.option("--retain")
@click.option("--types", type=numba_type_dict)
@click.option("--datamodels", type=numba_datamodel_dict)
@click.option("--cfg-path", type=click.Path(exists=True, dir_okay=False, readable=True))
@click.option(
    "--output-dir",
    type=click.Path(
        exists=True,
        file_okay=False,
        writable=True,
    ),
    required=True,
)
@click.option(
    "--compute-capability",
    type=str,
    default=None,
)
@click.option(
    "--run-ruff-format",
    type=bool,
    default=True,
)
def static_binding_generator(
    ctx,
    input_header,
    retain,
    cfg_path,
    output_dir,
    types,
    datamodels,
    compute_capability,
    run_ruff_format,
):
    """
    A CLI tool to generate CUDA static bindings for CUDA C++ headers.

    INPUT_HEADER: Path to the input CUDA header file.
    CFG_PATH: Path to the configuration file in YAML format. If specified, only COMPUTE_CAPABILITY and OUTPUT_DIR is allowed as parameter.
    RETAIN: Comma separated list of file names to keep parsing, default to INPUT_HEADER.
    OUTPUT_DIR: Path to the output directory where the processed files will be saved.
    TYPES: A dictionary in JSON string that maps name of the struct to their Numba type.
    DATAMODELS: A dictionary in JSON string that maps name of the struct to their Numba datamodel.
    COMPUTE_CAPABILITY: Compute capability of the CUDA device, default to the current machine's compute capability.
    RUN_RUFF_FORMAT: Run ruff format on the generated binding file.
    """
    reset_renderer()

    if compute_capability is None:
        compute_capability = (
            f"sm_{MACHINE_COMPUTE_CAPABILITY[0]}{MACHINE_COMPUTE_CAPABILITY[1]}"
        )

    if not compute_capability.startswith("sm_"):
        raise ValueError("Compute capability must start with `sm_`")

    if cfg_path:
        if any(x is not None for x in [input_header, retain, types, datamodels]):
            raise ValueError(
                "When CFG_PATH specified, none of INPUT_HEADER, RETAIN, TYPES and DATAMODELS should be specified."
            )

        cfg = YamlConfig(cfg_path)
        output_file = _static_binding_generator(
            cfg.input_header,
            cfg.retain_list,
            output_dir,
            cfg.types,
            cfg.datamodels,
            compute_capability,
            cfg.exclude_functions,
            cfg.exclude_structs,
            cfg.clang_includes_paths,
            cfg.macro_expanded_function_prefixes,
        )

        if run_ruff_format:
            ruff_format_binding_file(output_file)

        return

    if retain is None:
        retain_list = [input_header]
    else:
        retain_list = retain.split(",")

    if len(retain_list) == 0:
        raise ValueError("At least one file name to retain must be provided.")

    output_file = _static_binding_generator(
        input_header,
        retain_list,
        output_dir,
        types,
        datamodels,
        compute_capability,
        [],  # TODO: parse excludes from input
        [],  # TODO: parse excludes from input
    )

    if run_ruff_format:
        ruff_format_binding_file(output_file)<|MERGE_RESOLUTION|>--- conflicted
+++ resolved
@@ -323,11 +323,8 @@
 {imports_str}
 # Prefixes:
 {prefix_str}
-<<<<<<< HEAD
-=======
 # Shim Stream:
 {shim_stream_str}
->>>>>>> 9ed108c7
 # Enums:
 {enum_bindings}
 # Structs:
