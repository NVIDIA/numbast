# SPDX-FileCopyrightText: Copyright (c) 2024 NVIDIA CORPORATION & AFFILIATES. All rights reserved.
# SPDX-License-Identifier: Apache-2.0

import click
import os
import json
from collections import defaultdict
import sys
import subprocess
import importlib
import warnings
import re

import yaml

from numba import config
from numba.cuda import cuda_paths
import numba.types
import numba.core.datamodel.models

from ast_canopy import parse_declarations_from_source
from ast_canopy.decl import Function, Struct
from pylibastcanopy import Enum, Typedef

from numbast.static import reset_renderer
from numbast.static.renderer import (
    get_shim,
    get_rendered_imports,
    get_reproducible_info,
    get_all_exposed_symbols,
)
from numbast.static.struct import StaticStructsRenderer
from numbast.static.function import (
    StaticFunctionsRenderer,
)
from numbast.static.enum import StaticEnumsRenderer
from numbast.static.typedef import render_aliases
from numbast.tools.yaml_tags import string_constructor

config.CUDA_USE_NVIDIA_BINDING = True

VERBOSE = True

include_dir = cuda_paths.get_cuda_paths()["include_dir"]
if include_dir is None:
    raise ValueError("Unable to find CUDAToolkit include directory")
CUDA_INCLUDE_PATH = include_dir.info

# Register custom YAML constructor for !join tag
yaml.add_constructor("!numbast_join", string_constructor)


class Config:
    """Configuration File for Static Binding Generation.

    Attributes
    ----------
    entry_point : str
        Path to the input CUDA header file.
    gpu_arch: list[str]
        The list of GPU architectures to generate bindings for. Currently, only
        one architecture per run is supported. Must be under pattern
        `sm_<compute_capability>`. Required.
    retain_list : list[str]
        List of file names to keep parsing. The list of files from which the
        declarations are retained in the final generated binding output. Bindings
        that exist in other source, which may get transitively included in the
        declaration, are ignored in bindings output.
    types : dict[str, type]
        A dictionary that maps struct names to their Numba types.
    datamodels : dict[str, type]
        A dictionary that maps struct names to their Numba data models.
    exclude_functions : list[str]
<<<<<<< HEAD
         List of function names to exclude from the bindings.
     exclude_structs : list[str]
         List of struct names to exclude from the bindings.
     clang_includes_paths : list[str]
         List of additional include paths to use when parsing the header file.
     macro_expanded_function_prefixes : list[str]
         List of prefixes to allow for anonymous filename declarations.
     additional_imports : list[str]
         The list of additional imports to add to the binding file.
     shim_include_override : str | None
         Override the include line of the shim function to specified string.
         If not specified, default to `#include <path_to_entry_point>`.
     predefined_macros : list[str]
         List of macros defined prior to parsing the header and prefixing shim functions.
     output_name : str | None
         The name of the output binding file, default None. When set to None, use
         the same name as input file (renamed with .py extension).
     cooperative_launch_required_functions_regex : list[str]
         The list of regular expressions. When any function name matches any of these
         regex patterns, the function should cause the kernel to be launched with
         cooperative launch.
     api_prefix_removal : dict[str, list[str]]
         Dictionary mapping declaration types to lists of prefixes to remove from names.
         For example, {"Function": ["prefix_"]} would remove "prefix_" from function names.
     module_callbacks : dict[str, str]
         Dictionary containing setup and teardown callbacks for the module.
         Expected keys: "setup", "teardown". Each value is a string callback function.
=======
        List of function names to exclude from the bindings.
    exclude_structs : list[str]
        List of struct names to exclude from the bindings.
    clang_includes_paths : list[str]
        List of additional include paths to use when parsing the header file.
    macro_expanded_function_prefixes : list[str]
        List of prefixes to allow for anonymous filename declarations.
    additional_imports : list[str]
        The list of additional imports to add to the binding file.
    shim_include_override : str | None
        Override the include line of the shim function to specified string.
        If not specified, default to `#include <path_to_entry_point>`.
    require_pynvjitlink : bool
        If true, detect if pynvjitlink is installed, raise an error if not.
    predefined_macros : list[str]
        List of macros defined prior to parsing the header and prefixing shim functions.
    output_name : str | None
        The name of the output binding file, default None. When set to None, use
        the same name as input file (renamed with .py extension).
    cooperative_launch_required_functions_regex : list[str]
        The list of regular expressions. When any function name matches any of these
        regex patterns, the function should cause the kernel to be launched with
        cooperative launch.
    api_prefix_removal : dict[str, list[str]]
        Dictionary mapping declaration types to lists of prefixes to remove from names.
        For example, {"Function": ["prefix_"]} would remove "prefix_" from function names.
    module_callbacks : dict[str, str]
        Dictionary containing setup and teardown callbacks for the module.
        Expected keys: "setup", "teardown". Each value is a string callback function.
    skip_prefix : str | None
        Do not generate bindings for any functions that start with this prefix.
        Has no effect if left unspecified.
>>>>>>> 45335dba
    """

    entry_point: str
    gpu_arch: list[str]
    retain_list: list[str]
    types: dict[str, type]
    datamodels: dict[str, type]
    exclude_functions: list[str]
    exclude_structs: list[str]
    clang_includes_paths: list[str]
    macro_expanded_function_prefixes: list[str]
    additional_imports: list[str]
    shim_include_override: str | None
    predefined_macros: list[str]
    output_name: str | None
    cooperative_launch_required_functions_regex: list[str]
    api_prefix_removal: dict[str, list[str]]
    module_callbacks: dict[str, str]
    skip_prefix: str | None

    def __init__(self, config_dict: dict):
        """Initialize Config from a dictionary.

        Parameters
        ----------
        config_dict : dict
            Dictionary containing configuration values.
        """
        self.entry_point = config_dict["Entry Point"]
        self.gpu_arch = config_dict["GPU Arch"]
        self.retain_list = config_dict["File List"]
        self.types = _str_value_to_numba_type(config_dict.get("Types", {}))
        self.datamodels = _str_value_to_numba_datamodel(
            config_dict.get("Data Models", {})
        )

        self.excludes = config_dict.get("Exclude", {})
        self.exclude_functions = self.excludes.get("Function", [])
        self.exclude_structs = self.excludes.get("Struct", [])

        self.clang_includes_paths = config_dict.get("Clang Include Paths", [])

        # FIXME: We are pretending that the list of macro-expanded functions is the same
        # as the list of declarations with anonymous filenames. This is not necessarily
        # true.
        self.macro_expanded_function_prefixes = config_dict.get(
            "Macro-expanded Function Prefixes", []
        )

        self.additional_imports = config_dict.get("Additional Import", [])

        self.shim_include_override = config_dict.get(
            "Shim Include Override", None
        )

        self.predefined_macros = config_dict.get("Predefined Macros", [])

        if self.exclude_functions is None:
            self.exclude_functions = []
        if self.exclude_structs is None:
            self.exclude_structs = []
        if self.clang_includes_paths is None:
            self.clang_includes_paths = []

        self.output_name = config_dict.get("Output Name", None)

        self.cooperative_launch_required_functions_regex = config_dict.get(
            "Cooperative Launch Required Functions Regex", []
        )

        self.api_prefix_removal = config_dict.get("API Prefix Removal", {})

        # Ensure prefix removal values are lists
        if self.api_prefix_removal:
            for key, value in self.api_prefix_removal.items():
                if not isinstance(value, list):
                    self.api_prefix_removal[key] = [value]

        self.module_callbacks = config_dict.get("Module Callbacks", {})
        self.skip_prefix = config_dict.get("Skip Prefix", None)

        # TODO: support multiple GPU architectures
        if len(self.gpu_arch) > 1:
            raise NotImplementedError(
                "Multiple GPU architectures are not supported yet."
            )

        self._verify_exists()
        self._verify_regex_patterns()

    @classmethod
    def from_yaml_path(cls, cfg_path: str) -> "Config":
        """Create a Config instance from a YAML file path.

        Parameters
        ----------
        cfg_path : str
            Path to the YAML configuration file.

        Returns
        -------
        Config
            A new Config instance.
        """
        with open(cfg_path) as f:
            config_dict = yaml.load(f, yaml.Loader)
        return cls(config_dict)

    @classmethod
    def from_params(
        cls,
        entry_point: str,
        gpu_arch: list[str],
        retain_list: list[str],
        types: dict[str, type],
        datamodels: dict[str, type],
        exclude_functions: list[str] | None = None,
        exclude_structs: list[str] | None = None,
        clang_includes_paths: list[str] | None = None,
        macro_expanded_function_prefixes: list[str] | None = None,
        additional_imports: list[str] | None = None,
        shim_include_override: str | None = None,
        predefined_macros: list[str] | None = None,
        output_name: str | None = None,
        cooperative_launch_required_functions_regex: list[str] | None = None,
        api_prefix_removal: dict[str, list[str]] | None = None,
        module_callbacks: dict[str, str] | None = None,
        skip_prefix: str | None = None,
    ) -> "Config":
        """Create a Config instance from individual parameters instead of a config file."""
        if types is None:
            raise ValueError("Types must be provided")
        if datamodels is None:
            raise ValueError("Data models must be provided")

        config_dict = {
            "Entry Point": entry_point,
            "GPU Arch": gpu_arch,
            "File List": retain_list,
            "Types": {},
            "Data Models": {},
            "Exclude": {
                "Function": exclude_functions or [],
                "Struct": exclude_structs or [],
            },
            "Clang Include Paths": clang_includes_paths or [],
            "Macro-expanded Function Prefixes": macro_expanded_function_prefixes
            or [],
            "Additional Import": additional_imports or [],
            "Shim Include Override": shim_include_override,
            "Predefined Macros": predefined_macros or [],
            "Output Name": output_name,
            "Cooperative Launch Required Functions Regex": cooperative_launch_required_functions_regex
            or [],
            "API Prefix Removal": api_prefix_removal or {},
            "Module Callbacks": module_callbacks or {},
            "Skip Prefix": skip_prefix,
        }

        # Convert types and datamodels back to string format for the dict
        if types:
            config_dict["Types"] = {k: v.__name__ for k, v in types.items()}
        if datamodels:
            config_dict["Data Models"] = {
                k: v.__name__ for k, v in datamodels.items()
            }

        instance = cls(config_dict)
        return instance

    def _verify_exists(self):
        if not os.path.exists(self.entry_point):
            raise ValueError(
                f"Input header file does not exist: {self.entry_point}"
            )
        for f in self.retain_list:
            if not os.path.exists(f):
                raise ValueError(f"File in retain list does not exist: {f}")
        for f in self.clang_includes_paths:
            if not os.path.exists(f):
                raise ValueError(f"File in include list does not exist: {f}")

    def _verify_regex_patterns(self):
        for pattern in self.cooperative_launch_required_functions_regex:
            try:
                re.compile(pattern)
            except re.error:
                raise ValueError(f"Invalid regex pattern: {pattern}")


def _str_value_to_numba_type(d: dict[str, str]) -> dict[str, type]:
    """Converts string typed value to numba `types` objects"""
    return {k: getattr(numba.types, v) for k, v in d.items()}


class NumbaTypeDictType(click.ParamType):
    """`Click` input type for dictionary mapping struct to Numba type."""

    name = "numba_type_dict"

    def convert(self, value, param, ctx):
        try:
            d = json.loads(value)
        except Exception:
            self.fail(
                f"{self.name} parameter must be valid JSON string. Got {value}"
            )

        try:
            d = _str_value_to_numba_type(d)
        except Exception:
            self.fail(
                f"Unable to convert input type dictionary string into dict of numba types. Got {d}."
            )

        return d


numba_type_dict = NumbaTypeDictType()


def _str_value_to_numba_datamodel(
    d: dict[str, str],
) -> dict[str, type]:
    """Converts string typed value to numba `datamodel` objects"""
    return {k: getattr(numba.core.datamodel.models, v) for k, v in d.items()}


class NumbaDataModelDictType(click.ParamType):
    """`Click` input type for dictionary mapping struct to Numba data model."""

    name = "numba_datamodel_type"

    def convert(self, value, param, ctx):
        try:
            d = json.loads(value)
        except Exception:
            self.fail(
                f"{self.name} parameter must be valid JSON string. Got {value}"
            )

        try:
            d = _str_value_to_numba_datamodel(d)
        except Exception:
            self.fail(
                f"Unable to convert input data model dictionary string into dict of numba data models. Got {d}."
            )

        return d


numba_datamodel_dict = NumbaDataModelDictType()


def _typedef_to_aliases(typedef_decls: list[Typedef]) -> dict[str, list[str]]:
    """Convert C++ typedef declarations into aliases.

    `typedef` declarations contains a 1-1 mapping from "name" to "underlying name".
    There can be multiple typedefs of the same underlying name.

    This function aggregates them so that each "underlying name" maps to all names,
    aka, its aliases.

    Parameter
    ---------
    typedef_decls: list[Typedef]
        A list of C++ typedef declarations

    Return
    ------
    aliases: dict[str, list[str]]
        Dictionary mapping underlying names to a list of aliases.
    """
    aliases = defaultdict(list)
    for typedef in typedef_decls:
        aliases[typedef.underlying_name].append(typedef.name)

    return aliases


def _generate_structs(struct_decls, header_path, types, data_models, excludes):
    """Convert CLI inputs into structure that fits `StaticStructsRenderer` and create struct bindings."""
    specs = {}
    for struct_decl in struct_decls:
        struct_name = struct_decl.name
        this_type = types.get(struct_name, None)
        this_data_model = data_models.get(struct_name, None)
        specs[struct_name] = (this_type, this_data_model, header_path)

    SSR = StaticStructsRenderer(struct_decls, specs, excludes=excludes)

    return SSR.render_as_str(with_imports=False, with_shim_stream=False)


def _generate_functions(
    func_decls: list[Function],
    header_path: str,
    excludes: list[str],
    cooperative_launch_functions: list[str],
    function_prefix_removal: list[str],
    skip_prefix: str | None,
) -> str:
    """Convert CLI inputs into structure that fits `StaticStructsRenderer` and create struct bindings."""

    SFR = StaticFunctionsRenderer(
        func_decls,
        header_path,
        excludes=excludes,
        cooperative_launch_required=cooperative_launch_functions,
        function_prefix_removal=function_prefix_removal,
        skip_prefix=skip_prefix,
    )

    return SFR.render_as_str(with_imports=False, with_shim_stream=False)


def _generate_enums(enum_decls: list[Enum]):
    """Create enum bindings."""
    SER = StaticEnumsRenderer(enum_decls)
    return SER.render_as_str(with_imports=False, with_shim_stream=False)


def log_files_to_generate(
    functions: list[Function],
    structs: list[Struct],
    enums: list[Enum],
    typedefs: list[Typedef],
):
    """Console log the list of bindings to generate."""

    click.echo("-" * 80)
    click.echo(
        f"Generating bindings for {len(functions)} functions, {len(structs)} structs, {len(typedefs)} typedefs, {len(enums)} enums."
    )

    click.echo("Enums: ")
    click.echo("\n".join(f"  - {enum.name}" for enum in enums))
    click.echo("TypeDefs: ")
    click.echo(
        "\n".join(
            f"  - {typedef.name}: {typedef.underlying_name}"
            for typedef in typedefs
        )
    )
    click.echo("Functions: ")
    click.echo("\n".join(f"  - {str(func)}" for func in functions))
    click.echo("\nStructs: ")
    click.echo("\n".join(f"  - {struct.name}" for struct in structs))


def _static_binding_generator(
    config: Config,
    output_dir: str,
    log_generates: bool = False,
    cfg_file_path: str | None = None,
    sbg_params: dict[str, str] = {},
) -> str:
    """
    A function to generate CUDA static bindings for CUDA C++ headers.

    Parameters:
    - config (Config): Configuration object containing all binding generation settings.
    - output_dir (str): Path to the output directory where the processed files will be saved.
    - compute_capability (str): Compute capability of the CUDA device.
    - log_generates (bool, optional): Whether to log the list of generated bindings. Defaults to False.
    - cfg_file_path (str, optional): Path to the configuration file. Defaults to None.
    - sbg_params (dict, optional): A dictionary of parameters for the static binding generator. Defaults to empty dict.

    Returns:
    str
        Path to the generated binding file
    """
    try:
        basename = os.path.basename(config.entry_point)
        basename = basename.split(".")[0]
    except Exception:
        click.echo(f"Unable to extract base name from {config.entry_point}.")
        raise

    entry_point = os.path.abspath(config.entry_point)
    retain_list = [os.path.abspath(path) for path in config.retain_list]

    if len(config.gpu_arch) == 0:
        raise ValueError("At least one GPU architecture must be provided.")
    elif len(config.gpu_arch) > 1:
        raise NotImplementedError(
            "Multiple GPU architectures are not supported yet."
        )

    compute_capability = config.gpu_arch[0]

    # TODO: we don't have tests on different compute capabilities for the static binding generator yet.
    # This will be added in future PRs.
    decls = parse_declarations_from_source(
        entry_point,
        retain_list,
        compute_capability=compute_capability,
        cudatoolkit_include_dir=CUDA_INCLUDE_PATH,
        additional_includes=config.clang_includes_paths,
        anon_filename_decl_prefix_allowlist=config.macro_expanded_function_prefixes,
        defines=config.predefined_macros,
        verbose=VERBOSE,
    )
    structs = decls.structs
    functions = decls.functions
    enums = decls.enums
    typedefs = decls.typedefs

    if log_generates:
        log_files_to_generate(functions, structs, enums, typedefs)

    aliases = _typedef_to_aliases(typedefs)
    rendered_aliases = render_aliases(aliases)

    enum_bindings = _generate_enums(enums)
    struct_bindings = _generate_structs(
        structs,
        entry_point,
        config.types,
        config.datamodels,
        config.exclude_structs,
    )

    function_bindings = _generate_functions(
        functions,
        entry_point,
        config.exclude_functions,
        config.cooperative_launch_required_functions_regex,
        config.api_prefix_removal.get("Function", []),
        config.skip_prefix,
    )

    if config.shim_include_override is not None:
        shim_include = f"'#include <' + {config.shim_include_override} + '>'"
    else:
        shim_include = f'"#include <{entry_point}>"'
    shim_stream_str = get_shim(
        shim_include=shim_include,
        predefined_macros=config.predefined_macros,
        module_callbacks=config.module_callbacks,
    )
    imports_str = get_rendered_imports(
        additional_imports=config.additional_imports
    )

    # Example: Save the processed output to the output directory
    if config.output_name is None:
        output_file = os.path.join(output_dir, f"{basename}.py")
    else:
        output_file = os.path.join(output_dir, config.output_name)

    # Full command line that generate the binding:
    cmd = " ".join(sys.argv)

    # Compute the relative path from generated binding to the config file:
    if cfg_file_path is not None:
        config_rel_path = os.path.relpath(cfg_file_path, output_file)
    else:
        config_rel_path = "<not available>"

    exposed_symbols = get_all_exposed_symbols()

    assembled = f"""
# Automatically generated by Numbast Static Binding Generator
# Generator Information:
{get_reproducible_info(config_rel_path, cmd, sbg_params)}

# Imports:
{imports_str}
# Shim Stream:
{shim_stream_str}
# Enums:
{enum_bindings}
# Structs:
{struct_bindings}
# Functions:
{function_bindings}
# Aliases:
{rendered_aliases}

# Symbols:
{exposed_symbols}
"""

    with open(output_file, "w") as file:
        file.write(assembled)
        click.echo(
            f"Bindings for {config.entry_point} generated in {output_file}"
        )

    return output_file


def ruff_format_binding_file(binding_file_path: str):
    if not os.path.exists(binding_file_path):
        return

    subprocess.run(
        ["ruff", "check", "--select", "I", "--fix", binding_file_path],
        check=True,
    )

    print("Formatted.")


@click.command()
@click.pass_context
@click.option(
    "--cfg-path", type=click.Path(exists=True, dir_okay=False, readable=True)
)
@click.option(
    "--output-dir",
    type=click.Path(
        exists=True,
        file_okay=False,
        writable=True,
    ),
    required=True,
)
@click.option(
    "-fmt",
    "--run-ruff-format",
    type=bool,
    default=True,
)
def static_binding_generator(
    ctx,
    cfg_path,
    output_dir,
    run_ruff_format,
):
    """
    A CLI tool to generate CUDA static bindings for CUDA C++ headers.

    CFG_PATH: Path to the configuration file in YAML format.
    OUTPUT_DIR: Path to the output directory where the processed files will be saved.
    RUN_RUFF_FORMAT: Run ruff format on the generated binding file.
    """
    reset_renderer()

    cfg = Config.from_yaml_path(cfg_path)
    output_file = _static_binding_generator(
        cfg,
        output_dir,
        log_generates=True,
        cfg_file_path=cfg_path,
        sbg_params=ctx.params,
    )

    if run_ruff_format:
        spec = importlib.util.find_spec("ruff")
        if spec is None:
            warnings.warn("Ruff is not on the system. Formatting skipped.")
        else:
            ruff_format_binding_file(output_file)<|MERGE_RESOLUTION|>--- conflicted
+++ resolved
@@ -71,35 +71,6 @@
     datamodels : dict[str, type]
         A dictionary that maps struct names to their Numba data models.
     exclude_functions : list[str]
-<<<<<<< HEAD
-         List of function names to exclude from the bindings.
-     exclude_structs : list[str]
-         List of struct names to exclude from the bindings.
-     clang_includes_paths : list[str]
-         List of additional include paths to use when parsing the header file.
-     macro_expanded_function_prefixes : list[str]
-         List of prefixes to allow for anonymous filename declarations.
-     additional_imports : list[str]
-         The list of additional imports to add to the binding file.
-     shim_include_override : str | None
-         Override the include line of the shim function to specified string.
-         If not specified, default to `#include <path_to_entry_point>`.
-     predefined_macros : list[str]
-         List of macros defined prior to parsing the header and prefixing shim functions.
-     output_name : str | None
-         The name of the output binding file, default None. When set to None, use
-         the same name as input file (renamed with .py extension).
-     cooperative_launch_required_functions_regex : list[str]
-         The list of regular expressions. When any function name matches any of these
-         regex patterns, the function should cause the kernel to be launched with
-         cooperative launch.
-     api_prefix_removal : dict[str, list[str]]
-         Dictionary mapping declaration types to lists of prefixes to remove from names.
-         For example, {"Function": ["prefix_"]} would remove "prefix_" from function names.
-     module_callbacks : dict[str, str]
-         Dictionary containing setup and teardown callbacks for the module.
-         Expected keys: "setup", "teardown". Each value is a string callback function.
-=======
         List of function names to exclude from the bindings.
     exclude_structs : list[str]
         List of struct names to exclude from the bindings.
@@ -112,8 +83,6 @@
     shim_include_override : str | None
         Override the include line of the shim function to specified string.
         If not specified, default to `#include <path_to_entry_point>`.
-    require_pynvjitlink : bool
-        If true, detect if pynvjitlink is installed, raise an error if not.
     predefined_macros : list[str]
         List of macros defined prior to parsing the header and prefixing shim functions.
     output_name : str | None
@@ -132,7 +101,6 @@
     skip_prefix : str | None
         Do not generate bindings for any functions that start with this prefix.
         Has no effect if left unspecified.
->>>>>>> 45335dba
     """
 
     entry_point: str
