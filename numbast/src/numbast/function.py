--- conflicted
+++ resolved
@@ -20,8 +20,6 @@
 )
 from numbast.shim_writer import MemoryShimWriter as ShimWriter
 from numbast.callconv import FunctionCallConv
-
-from numbast.args import prepare_args
 
 function_binding_shim_template = """
 extern "C" __device__ int
@@ -105,19 +103,7 @@
 
     @lower(py_op, *param_types)
     def impl(context, builder, sig, args):
-<<<<<<< HEAD
-        shim_writer.write_to_shim(shim, shim_func_name)
-
-        ptrs = prepare_args(context, builder, sig, args)
-        return context.compile_internal(
-            builder,
-            python_api,
-            nb_signature(return_type, *map(nbtypes.CPointer, param_types)),
-            ptrs,
-        )
-=======
         return func_cc(builder, context, sig, args)
->>>>>>> f91d9419
 
     return func_cc
 
@@ -194,19 +180,7 @@
     # Lowering
     @lower(func, *param_types)
     def impl(context, builder, sig, args):
-<<<<<<< HEAD
-        shim_writer.write_to_shim(shim, shim_func_name)
-        ptrs = prepare_args(context, builder, sig, args)
-
-        return context.compile_internal(
-            builder,
-            shim_call,
-            nb_signature(return_type, *map(nbtypes.CPointer, param_types)),
-            ptrs,
-        )
-=======
         return func_cc(builder, context, sig, args)
->>>>>>> f91d9419
 
     return func
 
