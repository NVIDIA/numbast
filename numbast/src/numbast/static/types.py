# SPDX-FileCopyrightText: Copyright (c) 2024 NVIDIA CORPORATION & AFFILIATES. All rights reserved.
# SPDX-License-Identifier: Apache-2.0

import re
import copy

from numbast.types import CTYPE_MAPS
from numbast.static.renderer import BaseRenderer
from numbast.errors import TypeNotFoundError


_DEFAULT_CTYPE_TO_NBTYPE_STR_MAP = {
    k: str(v) for k, v in CTYPE_MAPS.items()
} | {"bool": "bool_", "void": "void"}

CTYPE_TO_NBTYPE_STR = copy.deepcopy(_DEFAULT_CTYPE_TO_NBTYPE_STR_MAP)


def register_enum_type_str(ctype_enum_name: str, enum_name: str):
<<<<<<< HEAD
    """
    Register a mapping from a C++ enum type name to its corresponding Numba type string.
    
    Parameters:
        ctype_enum_name (str): The C++ enum type name to register (as it appears in C/C++ headers).
        enum_name (str): The enum identifier to use inside the generated Numba type string (becomes the first argument to `IntEnumMember`).
    """
=======
    """Register the C++ enum type name mapping to its Numba type."""
>>>>>>> c41116b4
    global CTYPE_TO_NBTYPE_STR

    CTYPE_TO_NBTYPE_STR[ctype_enum_name] = f"IntEnumMember({enum_name}, int64)"


def reset_types():
    global CTYPE_TO_NBTYPE_STR

    CTYPE_TO_NBTYPE_STR.clear()
    CTYPE_TO_NBTYPE_STR.update(_DEFAULT_CTYPE_TO_NBTYPE_STR_MAP)


def to_numba_type_str(ty: str):
    """Converts C type string into numba type string.

    This function closely mirrors that in `numbast.types.to_numba_type`.
    In addition to conversion, this function also adds the corresponding
    type import lines to Numba for the converted types to the renderer's
    cache for import statements.

    Parameter
    ---------
    ty: str
        A string representing a C type

    Return
    ------
    numba_ty: str
        The corresponding string representing a Numba type
    """

    if ty == "__nv_bfloat16":
        BaseRenderer._try_import_numba_type("__nv_bfloat16")
        return "bfloat16"

    if ty.endswith("*"):
        base_ty = ty.rstrip("*").rstrip(" ")
        ptr_ty_str = f"CPointer({to_numba_type_str(base_ty)})"
        BaseRenderer._try_import_numba_type("CPointer")
        return ptr_ty_str

    # A pointer to an array type, collapsed as a simple array pointer.
    if "(*)[" in ty:
        base_ty = ty.split(" (")[0]
        ptr_ty_str = f"CPointer({to_numba_type_str(base_ty)})"
        BaseRenderer._try_import_numba_type("CPointer")
        return ptr_ty_str

    # Support for array type is still incomplete in ast_canopy,
    # doing manual parsing for array type here.
    arr_type_pat = r"(.*)\[(\d+)\]"
    is_array_type = re.match(arr_type_pat, ty)
    if is_array_type:
        base_ty, size = is_array_type.groups()
        base_ty_str = to_numba_type_str(base_ty)

        arr_type_str = f"UniTuple({base_ty_str}, {int(size)})"
        BaseRenderer._try_import_numba_type("UniTuple")
        return arr_type_str

    try:
        nb_type_str = CTYPE_TO_NBTYPE_STR[ty]
    except KeyError:
        raise TypeNotFoundError(ty)

    BaseRenderer._try_import_numba_type(nb_type_str)
    return nb_type_str<|MERGE_RESOLUTION|>--- conflicted
+++ resolved
@@ -17,17 +17,13 @@
 
 
 def register_enum_type_str(ctype_enum_name: str, enum_name: str):
-<<<<<<< HEAD
     """
     Register a mapping from a C++ enum type name to its corresponding Numba type string.
-    
+
     Parameters:
         ctype_enum_name (str): The C++ enum type name to register (as it appears in C/C++ headers).
         enum_name (str): The enum identifier to use inside the generated Numba type string (becomes the first argument to `IntEnumMember`).
     """
-=======
-    """Register the C++ enum type name mapping to its Numba type."""
->>>>>>> c41116b4
     global CTYPE_TO_NBTYPE_STR
 
     CTYPE_TO_NBTYPE_STR[ctype_enum_name] = f"IntEnumMember({enum_name}, int64)"
