# SPDX-FileCopyrightText: Copyright (c) 2024 NVIDIA CORPORATION & AFFILIATES. All rights reserved.
# SPDX-License-Identifier: Apache-2.0

import os
from textwrap import indent
from logging import getLogger, FileHandler
import tempfile
import warnings

from numba.cuda.types import Type
from numba.cuda.datamodel.models import StructModel, PrimitiveModel

from ast_canopy.pylibastcanopy import access_kind, method_kind
from ast_canopy.decl import Struct, StructMethod

from numbast.static.renderer import (
    BaseRenderer,
    get_rendered_imports,
    get_shim,
    get_callconv_utils,
)
from numbast.static.types import to_numba_type_str, CTYPE_TO_NBTYPE_STR
from numbast.utils import (
    make_struct_ctor_shim,
    make_struct_conversion_operator_shim,
    make_struct_regular_method_shim,
    _apply_prefix_removal,
)
from numbast.errors import TypeNotFoundError

file_logger = getLogger(f"{__name__}")
logger_path = os.path.join(tempfile.gettempdir(), "test.py")
file_logger.debug(f"Struct debug outputs are written to {logger_path}")
file_logger.addHandler(FileHandler(logger_path))


class StaticStructMethodRenderer(BaseRenderer):
    """Base class for all struct methods
    TODO: merge all common code paths
    """

    c_ext_shim_var_template = """
shim_raw_str = \"\"\"{shim_rendered}\"\"\"
"""


class StaticStructCtorRenderer(StaticStructMethodRenderer):
    """Renderer for a single struct constructor.

    Parameters
    ----------
    struct_name: str
        Name of the struct.
    struct_type_class: str
        Name of the new numba type class in the binding script.
    struct_type_name: str
        Name of the instantiated numba type in the binding script.
    ctor_decl: ast_canopy.StructMethod
        Declaration of the constructor.
    """

    struct_ctor_c_ext_shim_template = """
extern "C" __device__ int
{unique_shim_name}({struct_name} *self {arglist}) {{
    new (self) {struct_name}({args});
    return 0;
}}
    """

    struct_ctor_lowering_template = """
@lower({struct_name}, {param_types})
def ctor_impl(context, builder, sig, args):
    context.active_code_library.add_linking_file(shim_obj)
    ctor_callconv = FunctionCallConv(
        itanium_mangled_name="{mangled_name}",
        shim_writer=shim_writer,
        shim_code=shim_raw_str,
    )
    return ctor_callconv(builder, context, sig, args)
    """

    struct_conversion_ctor_lowering_template = """
@lower_cast({param_types}, {struct_type_name})
def conversion_impl(context, builder, fromty, toty, value):
    return ctor_impl(
        context,
        builder,
        signature({struct_type_name}, fromty),
        [value],
    )
    """

    lowering_body_template = """
{shim_var}
{lowering}
"""

    lower_overload_scope_template = """
def {lower_scope_name}(shim_stream, shim_obj):
{body}

{lower_scope_name}(shim_stream, shim_obj)
"""

    struct_ctor_signature_template = "signature({struct_type_name}, {arglist})"

    _nb_param_types: list[Type]
    """A list of parameter types converted from C++ types to Numba types.
    """

    _nb_param_types_str: str
    """Concatenated string of argument types in Numba type for this constructor.
    e.g. "int32, int32, CPointer(float32)"
    """

    def __init__(
        self,
        struct_name: str,
        python_struct_name: str,
        struct_type_class: str,
        struct_type_name: str,
        header_path: str,
        ctor_decl: StructMethod,
    ):
        """
        Initialize a renderer for a single struct constructor and prepare cached type/name representations used during code generation.

        Parameters:
            struct_name (str): Original C/C++ struct identifier.
            python_struct_name (str): Python-facing name to use in generated bindings and typing.
            struct_type_class (str): Name of the generated Numba type class for the struct.
            struct_type_name (str): Name of the generated Numba type identifier for the struct.
            header_path (str): Path to the C/C++ header that declares the struct.
            ctor_decl (StructMethod): Parsed constructor declaration describing parameter names, types, and mangled name.
        """
        self._struct_name = struct_name
        self._python_struct_name = python_struct_name
        self._struct_type_class = struct_type_class
        self._struct_type_name = struct_type_name
        self._header_path = header_path
        self._ctor_decl = ctor_decl

        # Cache the list of parameter types represented as Numba types
        self._nb_param_types = [
            to_numba_type_str(arg.unqualified_non_ref_type_name)
            for arg in ctor_decl.param_types
        ]

        self._nb_param_types_str = ", ".join(map(str, self._nb_param_types))

        # Cache the unique shim name
        self._deduplicated_shim_name = f"{self._ctor_decl.mangled_name}_nbst"

        # lower scope name
        self._lower_scope_name = f"_lower_{ctor_decl.mangled_name}"

<<<<<<< HEAD
    def _render_decl_device(self):
        """Render codes that declares a foreign function for this constructor in Numba."""

        self.Imports.add("from numba.cuda import declare_device")
        self.Imports.add("from numba.cuda.typing import signature")
        # All arguments are passed by pointers in C-CPP shim interop
        self.Imports.add("from numba.cuda.types import CPointer")
        # Numba ABI returns int32 for exception codes
        self.Imports.add("from numba.cuda.types import int32")

        decl_device_rendered = self.struct_ctor_decl_device_template.format(
            struct_ctor_device_decl_str=self._struct_ctor_device_decl_str,
            struct_type_name=self._struct_type_name,
            unique_shim_name=self._deduplicated_shim_name,
            pointer_wrapped_param_types=self._pointer_wrapped_param_types_str,
        )

        nargs = [f"arg_{i}" for i in range(len(self._ctor_decl.params) + 1)]
        nargs_str = ", ".join(nargs)

        device_caller_rendered = self.struct_ctor_device_caller_template.format(
            struct_device_caller_name=self._device_caller_name,
            nargs=nargs_str,
            struct_ctor_device_decl_str=self._struct_ctor_device_decl_str,
        )

        self._decl_device_rendered = (
            decl_device_rendered + "\n" + device_caller_rendered
        )

=======
>>>>>>> c993c896
    def _render_shim_function(self):
        """Render external C shim functions for this struct constructor."""

        self._c_ext_shim_rendered = make_struct_ctor_shim(
            shim_name=self._deduplicated_shim_name,
            struct_name=self._struct_name,
            params=self._ctor_decl.params,
        )

        self._c_ext_shim_var_rendered = self.c_ext_shim_var_template.format(
            shim_rendered=self._c_ext_shim_rendered,
        )

        self.ShimFunctions.append(self._c_ext_shim_rendered)

    def _render_lowering(self):
        """
        Generate and store the Numba lowering code for this struct constructor.

        Formats the constructor lowering from the renderer's templates and writes the result to
        self._lowering_rendered. If the constructor is a converting (non-explicit single-argument)
        constructor, also append a `lower_cast` lowering that enables implicit conversion from the
        argument type to the struct type.
        """

        self._lowering_rendered = self.struct_ctor_lowering_template.format(
            struct_name=self._python_struct_name,
            param_types=self._nb_param_types_str,
            struct_type_name=self._struct_type_name,
            mangled_name=self._ctor_decl.mangled_name,
        )

        # When the function being lowered is a non-explicit single-arg
        # constructor (also called a converting constructor), we generate
        # a lower_cast from the argument type to the struct type to
        # match the C++ behavior of implicit conversion in python
        if self._ctor_decl.kind == method_kind.converting_constructor:
            self._lowering_rendered += (
                "\n"
                + self.struct_conversion_ctor_lowering_template.format(
                    struct_type_name=self._struct_type_name,
                    param_types=self._nb_param_types_str,
                )
            )

    def _render(self):
        """Render FFI, lowering and C shim functions of the constructor.

        Note that the typing still needs to be handled on a higher layer.
        """
        self._render_shim_function()
        self._render_lowering()

        lower_body = self.lowering_body_template.format(
            shim_var=self._c_ext_shim_var_rendered,
            lowering=self._lowering_rendered,
        )
        lower_body = indent(lower_body, " " * 4)

        self._python_rendered = self.lower_overload_scope_template.format(
            lower_scope_name=self._lower_scope_name,
            body=lower_body,
        )

        self._c_rendered = self._c_ext_shim_rendered

    @property
    def numba_param_types(self):
        """Parameter types of the constructor in Numba types."""
        return self._nb_param_types

    @property
    def signature_str(self):
        """Numba.signature string of the constructor's signature."""
        return self.struct_ctor_signature_template.format(
            struct_type_name=self._struct_type_name,
            arglist=self._nb_param_types_str,
        )


class StaticStructCtorsRenderer(BaseRenderer):
    """Renderer for all constructors of a struct.

    Parameters
    ----------

    ctor_decls: list[StructMethod]
        A list of constructor declarations.
    struct_name: str
        Name of the struct.
    struct_type_class: str
        Name of the new numba type class in the binding script.
    struct_type_name: str
        Name of the instantiated numba type in the binding script.
    """

    struct_ctor_template_typing_template = """
@register
class {struct_ctor_template_name}(ConcreteTemplate):
    key = globals()['{struct_name}']
    cases = [{signatures}]

register_global({struct_name}, Function({struct_ctor_template_name}))
"""

    def __init__(
        self,
        ctor_decls: list[StructMethod],
        struct_name,
        python_struct_name,
        struct_type_class,
        struct_type_name,
        header_path,
    ):
        """
        Initialize the renderer for all constructors of a CUDA struct, storing inputs and preparing Python/C output accumulators.

        Parameters:
            ctor_decls (list[StructMethod]): List of constructor declarations to render.
            struct_name (str): Original struct name from the declaration.
            python_struct_name (str): Python-facing struct name to use in generated bindings and typing.
            struct_type_class (str): Name of the generated Numba type class for the struct.
            struct_type_name (str): Name of the generated Numba type instance for the struct.
            header_path (str | os.PathLike): Path to the C/C++ header containing the struct declaration.
        """
        self._ctor_decls = ctor_decls
        self._struct_name = struct_name
        self._python_struct_name = python_struct_name
        self._struct_type_class = struct_type_class
        self._struct_type_name = struct_type_name
        self._header_path = header_path

        self._python_rendered = ""
        self._c_rendered = ""

        self._struct_ctor_template_name = f"_ctor_template_{struct_name}"

    def _render_typing(self, signature_strs: list[str]):
        """
        Render the ConcreteTemplate typing class for the struct's constructors using provided overload signatures.

        Parameters:
                signature_strs (list[str]): Numba `signature` strings for each constructor overload to include in the generated typing template.
        """

        self.Imports.add(
            "from numba.cuda.typing.templates import ConcreteTemplate"
        )
        self.Imports.add("from numba.cuda.types import Function")

        signatures_str = ", ".join(signature_strs)

        self._struct_ctor_typing_rendered = (
            self.struct_ctor_template_typing_template.format(
                struct_ctor_template_name=self._struct_ctor_template_name,
                struct_name=self._python_struct_name,
                signatures=signatures_str,
            )
        )

    def _render(self):
        """
        Render all constructors for the struct and assemble their Python and C outputs.

        Iterates over the stored constructor declarations, instantiates a StaticStructCtorRenderer
        for each, and invokes its rendering. Accumulates each renderer's Python and C fragments
        into this renderer's outputs and collects constructor typing signatures.
        If a constructor references a type not known to Numba, a warning is emitted and that
        constructor is skipped. After processing all constructors, the collected signatures
        are used to render the combined typing block which is appended to the Python output.
        """

        signatures: list[str] = []
        for ctor_decl in self._ctor_decls:
            try:
                renderer = StaticStructCtorRenderer(
                    struct_name=self._struct_name,
                    python_struct_name=self._python_struct_name,
                    struct_type_class=self._struct_type_class,
                    struct_type_name=self._struct_type_name,
                    header_path=self._header_path,
                    ctor_decl=ctor_decl,
                )
            except TypeNotFoundError as e:
                warnings.warn(
                    f"{e._type_name} is not known to Numbast. Skipping "
                    f"binding for {str(ctor_decl)}"
                )
                continue

            renderer._render()

            self._python_rendered += renderer._python_rendered
            self._c_rendered += renderer._c_rendered

            signatures.append(renderer.signature_str)

        self._render_typing(signatures)

        self._python_rendered += self._struct_ctor_typing_rendered

    @property
    def python_rendered(self) -> str:
        """The python script that contains the bindings to all constructors."""
        return self._python_rendered

    @property
    def c_rendered(self) -> str:
        """The C program that contains the shim functions to all constructors."""
        return self._c_rendered


class StaticStructConversionOperatorRenderer(StaticStructMethodRenderer):
    """Renderer for a single struct conversion operator.

    Parameters
    ----------
    struct_name: str
        Name of the struct.
    struct_type_class: str
        Name of the new numba type class in the binding script.
    struct_type_name: str
        Name of the instantiated numba type in the binding script.
    op_decl: ast_canopy.StructMethod
        Declaration of the conversion operator.
    """

    struct_conversion_op_lowering_template = """
@lower_cast({struct_type_name}, {cast_to_type})
def impl(context, builder, fromty, toty, value):
    context.active_code_library.add_linking_file(shim_obj)
    callconv = FunctionCallConv(
        itanium_mangled_name="{mangled_name}",
        shim_writer=shim_writer,
        shim_code=shim_raw_str,
    )
    sig = signature(toty, fromty)
    return callconv(builder, context, sig, [value])
    """

    lowering_body_template = """
{shim_var}
{lowering}
"""

    lower_scope_template = """
def {lower_scope_name}(shim_stream, shim_obj):
{body}

{lower_scope_name}(shim_stream, shim_obj)
"""

    def __init__(
        self,
        struct_name: str,
        struct_type_class: str,
        struct_type_name: str,
        header_path: str,
        convop_decl: StructMethod,
    ):
        self._struct_name = struct_name
        self._struct_type_class = struct_type_class
        self._struct_type_name = struct_type_name
        self._header_path = header_path
        self._convop_decl = convop_decl

        # Cache the type that's converted to
        self._nb_cast_to_type = to_numba_type_str(
            self._convop_decl.return_type.unqualified_non_ref_type_name
        )
        self._nb_cast_to_type_str = str(self._nb_cast_to_type)

        # Cache the C type that's converted to
        self._cast_to_type = self._convop_decl.return_type

        # Cache the unique shim name of the c extension shim function
        self._unique_shim_name = f"{self._convop_decl.mangled_name}_nbst"

        self._lower_scope_name = (
            f"_from_{struct_name}_to_{self._nb_cast_to_type_str}_lower"
        )

<<<<<<< HEAD
    def _render_decl_device(self):
        """Render codes that declares a foreign function for this constructor in Numba."""

        self.Imports.add("from numba.cuda import declare_device")
        self.Imports.add("from numba.cuda.typing import signature")
        # All arguments are passed by pointers in C-CPP shim interop
        self.Imports.add("from numba.cuda.types import CPointer")

        decl_device_rendered = (
            self.struct_conversion_op_decl_device_template.format(
                device_decl_name=self._device_decl_name,
                unique_shim_name=self._unique_shim_name,
                cast_to_type=self._nb_cast_to_type_str,
                struct_type_name=self._struct_type_name,
            )
        )

        device_caller_rendered = (
            self.struct_conversion_op_caller_template.format(
                device_decl_name=self._device_decl_name,
                caller_name=self._caller_name,
            )
        )

        self._decl_device_rendered = (
            decl_device_rendered + "\n" + device_caller_rendered
        )

=======
>>>>>>> c993c896
    def _render_shim_function(self):
        """Render external C shim functions for this struct constructor."""

        self._c_ext_shim_rendered = make_struct_conversion_operator_shim(
            shim_name=self._unique_shim_name,
            struct_name=self._struct_name,
            method_name=self._convop_decl.name,
            return_type=self._cast_to_type.name,
        )

        self._c_ext_shim_var_rendered = self.c_ext_shim_var_template.format(
            shim_rendered=self._c_ext_shim_rendered,
        )

        self.ShimFunctions.append(self._c_ext_shim_rendered)

    def _render_lowering(self):
        """Render lowering codes for this struct constructor."""

        self._lowering_rendered = (
            self.struct_conversion_op_lowering_template.format(
                struct_name=self._struct_name,
                cast_to_type=self._nb_cast_to_type_str,
                struct_type_name=self._struct_type_name,
                mangled_name=self._convop_decl.mangled_name,
            )
        )

    def _render(self):
        """Render FFI, lowering and C shim functions of the constructor.

        Note that the typing still needs to be handled on a higher layer.
        """
        self._render_shim_function()
        self._render_lowering()

        # Add import required for lowering
        self.Imports.add("from numba.cuda.typing import signature")

        lower_body = self.lowering_body_template.format(
            shim_var=self._c_ext_shim_var_rendered,
            lowering=self._lowering_rendered,
        )
        lower_body = indent(lower_body, " " * 4)

        self._python_rendered = self.lower_scope_template.format(
            lower_scope_name=self._lower_scope_name,
            body=lower_body,
        )

        self._c_rendered = self._c_ext_shim_rendered


class StaticStructConversionOperatorsRenderer(BaseRenderer):
    """Renderer for all conversion operators of a struct.

    Parameters
    ----------

    convop_decls: list[StructMethod]
        A list of conversion operators declarations.
    struct_name: str
        Name of the struct.
    struct_type_class: str
        Name of the new numba type class in the binding script.
    struct_type_name: str
        Name of the instantiated numba type in the binding script.
    """

    def __init__(
        self,
        convop_decls: list[StructMethod],
        struct_name,
        struct_type_class,
        struct_type_name,
        header_path,
    ):
        self._convop_decls = convop_decls
        self._struct_name = struct_name
        self._struct_type_class = struct_type_class
        self._struct_type_name = struct_type_name
        self._header_path = header_path

        self._python_rendered = ""
        self._c_rendered = ""

    def _render(self):
        """Render all struct constructors."""

        for convop_decl in self._convop_decls:
            try:
                renderer = StaticStructConversionOperatorRenderer(
                    struct_name=self._struct_name,
                    struct_type_class=self._struct_type_class,
                    struct_type_name=self._struct_type_name,
                    header_path=self._header_path,
                    convop_decl=convop_decl,
                )
            except TypeNotFoundError as e:
                warnings.warn(
                    f"{e._type_name} is not known to Numbast. Skipping "
                    f"binding for {str(convop_decl)}"
                )
                continue
            renderer._render()

            self._python_rendered += renderer._python_rendered
            self._c_rendered += renderer._c_rendered

    @property
    def python_rendered(self) -> str:
        """The python script that contains the bindings to all constructors."""
        return self._python_rendered

    @property
    def c_rendered(self) -> str:
        """The C program that contains the shim functions to all constructors."""
        return self._c_rendered


class StaticStructRegularMethodRenderer(BaseRenderer):
    """Renderer for a single regular method of a struct."""

    c_ext_shim_var_template = """
shim_raw_str = \"\"\"{shim_rendered}\"\"\"
"""

    struct_method_lowering_template = """
@lower("{struct_name}.{method_name}", {struct_type_name}, {param_types})
def _{lower_fn_suffix}(context, builder, sig, args):
    context.active_code_library.add_linking_file(shim_obj)
    callconv = FunctionCallConv(
        itanium_mangled_name="{mangled_name}",
        shim_writer=shim_writer,
        shim_code=shim_raw_str,
    )
    return callconv(builder, context, sig, args)
"""

    lowering_body_template = """
{shim_var}
{lowering}
"""

    lower_scope_template = """
def {lower_scope_name}(shim_stream, shim_obj):
{body}

{lower_scope_name}(shim_stream, shim_obj)
"""

    def __init__(
        self,
        struct_name: str,
        python_struct_name: str,
        struct_type_name: str,
        header_path: str,
        method_decl: StructMethod,
    ):
        """
        Initialize a renderer for a single struct regular method and cache derived naming and type info used during code
        generation.

        Parameters:
            struct_name (str): Original C/C++ struct name from the header.
            python_struct_name (str): Python-facing struct name used for generated Numba/typing symbols.
            struct_type_name (str): Fully-qualified Numba type identifier for the struct.
            header_path (str): Path to the C/C++ header that declares the struct.
            method_decl (StructMethod): Parsed method declaration; used to derive parameter/return types, mangled names, and signatures.
        """
        super().__init__(method_decl)
        self._struct_name = struct_name
        self._python_struct_name = python_struct_name
        self._struct_type_name = struct_type_name
        self._header_path = header_path
        self._method_decl = method_decl

        # Cache Numba param and return types (as strings)
        self._nb_param_types = [
            to_numba_type_str(arg.unqualified_non_ref_type_name)
            for arg in self._method_decl.param_types
        ]
        self._nb_param_types_str = (
            ", ".join(map(str, self._nb_param_types)) or ""
        )
        self._nb_return_type = to_numba_type_str(
            self._method_decl.return_type.unqualified_non_ref_type_name
        )
        self._nb_return_type_str = str(self._nb_return_type)

        # Unique shim name and helpers
        self._unique_shim_name = f"{self._method_decl.mangled_name}_nbst"
        self._lower_fn_suffix = f"lower_{self._method_decl.mangled_name}"
        self._lower_scope_name = f"_lower_{self._method_decl.mangled_name}"

    @property
    def signature_str(self) -> str:
        """
        Builds the typing signature string for this method including the receiver.

        Returns:
            signature_str (str): A string formatted as
            "signature(<return_type>, <param_types>, recvr=<receiver_type>)" or
            "signature(<return_type>, recvr=<receiver_type>)" when there are no parameters.
        """
        recvr = self._struct_type_name
        if self._nb_param_types_str:
            return (
                f"signature({self._nb_return_type_str}, "
                f"{self._nb_param_types_str}, recvr={recvr})"
            )
        else:
            return f"signature({self._nb_return_type_str}, recvr={recvr})"

    def _render_shim_function(self):
        """
        Generate and register the C-extension shim for this struct method.

        Stores the generated C shim text in _c_ext_shim_rendered, creates a variable-wrapped string in
        _c_ext_shim_var_rendered, and appends the shim to the ShimFunctions list.
        """
        self._c_ext_shim_rendered = make_struct_regular_method_shim(
            shim_name=self._unique_shim_name,
            struct_name=self._struct_name,
            method_name=self._method_decl.name,
            return_type=self._method_decl.return_type.unqualified_non_ref_type_name,
            params=self._method_decl.params,
        )
        self._c_ext_shim_var_rendered = self.c_ext_shim_var_template.format(
            shim_rendered=self._c_ext_shim_rendered
        )
        self.ShimFunctions.append(self._c_ext_shim_rendered)

    def _render_lowering(self):
        """
        Render and store the Numba lowering code for the struct method.

        Generates the CUDA lowering function for this method using the renderer's lowering template, registers the
        required `lower` import, and assigns the resulting source string to `self._lowering_rendered`.
        """
        self.Imports.add("from numba.cuda.cudaimpl import lower")

        param_types = self._nb_param_types_str or ""
        lowering_rendered = self.struct_method_lowering_template.format(
            struct_name=self._python_struct_name,
            method_name=self._method_decl.name,
            struct_type_name=self._struct_type_name,
            param_types=param_types,
            return_type=self._nb_return_type_str,
            lower_fn_suffix=self._lower_fn_suffix,
            mangled_name=self._method_decl.mangled_name,
        )
        self._lowering_rendered = lowering_rendered

    def _render(self):
        """
        Orchestrates rendering of a single struct conversion/operator: produces the Python lowering scope and the C
        shim.

        Calls the device declaration, C shim generation, and lowering renderers, then combines their template outputs
        into the final Python lowering body (stored on self._python_rendered) and the final C shim string (stored on
        self._c_rendered).
        """
        self._render_shim_function()
        self._render_lowering()

        lower_body = self.lowering_body_template.format(
            shim_var=self._c_ext_shim_var_rendered,
            lowering=self._lowering_rendered,
        )
        lower_body = indent(lower_body, " " * 4)

        self._python_rendered = self.lower_scope_template.format(
            lower_scope_name=self._lower_scope_name,
            body=lower_body,
        )
        self._c_rendered = self._c_ext_shim_rendered


class StaticStructRegularMethodsRenderer(BaseRenderer):
    """Renderer for all regular (non-operator) member functions of a struct."""

    method_template_typing_template = """
@register
class {method_template_name}(ConcreteTemplate):
    key = f"{{{struct_type_name}}}.{method_name}"
    cases = [{signatures}]
"""

    def __init__(
        self,
        struct_name: str,
        python_struct_name: str,
        struct_type_name: str,
        header_path: str,
        method_decls: list[StructMethod],
    ):
        """
        Initialize the renderer for a struct's regular member methods.

        Parameters:
            struct_name (str): Original C/C++ struct name.
            python_struct_name (str): Public Python-facing name used in generated typing and symbols.
            struct_type_name (str): Internal Numba type name for the struct.
            header_path (str): Path to the C/C++ header that declares the struct.
            method_decls (list[StructMethod]): Declarations of the struct's member functions to render.

        Initializes internal containers for accumulated Python and C output, and maps for per-method typing templates and collected signatures.
        """
        super().__init__(method_decls)
        self._struct_name = struct_name
        self._python_struct_name = python_struct_name
        self._struct_type_name = struct_type_name
        self._header_path = header_path
        self._method_decls = method_decls

        self._python_rendered = ""
        self._c_rendered = ""
        self._method_templates: dict[str, str] = {}
        self._method_signatures: dict[str, list[str]] = {}

    def _render(self):
        """
        Render lowering, C shims, and typing templates for all regular methods of the struct.

        This populates the renderer's imports and appends per-overload lowering/python bindings and C shim code to self._python_rendered and self._c_rendered. For each method declaration it collects a typing signature (stored in self._method_signatures) and, after processing overloads, emits a ConcreteTemplate typing class for each method name and records the template name in self._method_templates.

        Side effects:
        - Adds required imports to self.Imports.
        - Appends generated Python lowering/typing code to self._python_rendered.
        - Appends generated C shim code to self._c_rendered.
        - Updates self._method_signatures (mapping method name -> list of signatures).
        - Updates self._method_templates (mapping method name -> generated template name).
        - Emits a warning and skips a method if an unknown type is encountered.
        """
        self.Imports.add(
            "from numba.cuda.typing.templates import ConcreteTemplate"
        )
        self.Imports.add("from numba.core.typing import signature")
        # Lowering imports are added by sub-renderers

        # Render per-overload lowering and collect signatures
        for m in self._method_decls:
            try:
                mr = StaticStructRegularMethodRenderer(
                    struct_name=self._struct_name,
                    python_struct_name=self._python_struct_name,
                    struct_type_name=self._struct_type_name,
                    header_path=self._header_path,
                    method_decl=m,
                )
            except TypeNotFoundError:
                warnings.warn(
                    f"Unknown type in method declaration. Skipping binding for {str(m)}"
                )
                continue

            mr._render()
            self._python_rendered += mr._python_rendered
            self._c_rendered += mr._c_rendered

            sig = mr.signature_str
            self._method_signatures.setdefault(m.name, []).append(sig)

        # Render typing templates per method name
        for method_name, sigs in self._method_signatures.items():
            # We don't use the mangled name here because each template contains all
            # signatures for overloading.
            template_name = (
                f"_method_template_{self._struct_name}_{method_name}"
            )
            signatures_str = ", ".join(sigs)
            typed = self.method_template_typing_template.format(
                method_template_name=template_name,
                struct_type_name=self._struct_type_name,
                method_name=method_name,
                signatures=signatures_str,
            )
            self._python_rendered += typed
            self._method_templates[method_name] = template_name

    @property
    def python_rendered(self) -> str:
        return self._python_rendered

    @property
    def c_rendered(self) -> str:
        return self._c_rendered

    @property
    def method_templates(self) -> dict[str, str]:
        """Mapping: method name -> ConcreteTemplate class name"""
        return self._method_templates


class StaticStructRenderer(BaseRenderer):
    """Renderer that renders bindings to a single CUDA C++ struct.

    Parameters
    ----------
    decl: Struct
        Declaration of the struct.
    parent_type: type | None
        The parent Numba type of the new struct type created. If None, default to numba.types.Type.
    data_model: type | None
        The data model of the new struct type. If None, default to numba.core.datamodel.StructModel.
    header_path: os.PathLike
        Path to the header that contains the declaration of the struct.
    aliases: list[str], optional
        TODO: If the struct has other aliases, specify them here. Numbast creates
        aliased objects that references the original python API object.
    """

    typing_template = """
# Typing for {struct_name}
class {struct_type_class_name}({parent_type}):
    def __init__(self):
        super().__init__(name="{struct_name}")
        self.alignof_ = {struct_alignof}
        self.bitwidth = {struct_sizeof} * 8

    def can_convert_from(self, typingctx, other):
        from numba.cuda.typeconv import Conversion
        if other in [{implicit_conversion_types}]:
            return Conversion.safe

{struct_type_name} = {struct_type_class_name}()
"""

    python_api_template = """
# Make Python API for struct
{struct_name} = type("{struct_name}", (), {{"_nbtype": {struct_type_name}}})

as_numba_type.register({struct_name}, {struct_type_name})
"""

    primitive_data_model_template = """
@register_model({struct_type_class_name})
class {struct_model_name}(PrimitiveModel):
    def __init__(self, dmm, fe_type):
        be_type = ir.IntType(fe_type.bitwidth)
        super({struct_model_name}, self).__init__(dmm, fe_type, be_type)
"""

    struct_data_model_template = """
@register_model({struct_type_class_name})
class {struct_model_name}(StructModel):
    def __init__(self, dmm, fe_type):
        members = [{member_types_tuples}]
        super().__init__(dmm, fe_type, members)
"""

    resolve_methods_template = """
    def resolve_{attr_name}(self, obj):
        return {numba_type}
"""

    make_attribute_wrappers_template = """
make_attribute_wrapper({struct_type_class_name}, "{attr_name}", "{attr_name}")
"""

    struct_attribute_typing_template = """
@register_attr
class {struct_attr_typing_name}(AttributeTemplate):
    key = {type_name}

    {resolve_methods}

{make_attribute_wrappers}
"""

    resolve_method_template = """
    def resolve_{method_name}(self, obj):
        return BoundFunction({template_name}, obj)
    """

    _parent_type_str: str
    """Qualified name of parent type."""

    def __init__(
        self,
        decl: Struct,
        parent_type: type | None,
        data_model: type | None,
        header_path: os.PathLike | str,
        struct_prefix_removal: list[str] | None = None,
        aliases: list[str] = [],
    ):
        """
        Initialize renderer state for a CUDA struct binding and register related symbols and imports.

        Parameters:
            decl (Struct): Parsed struct declaration to render.
            parent_type (type | None): Numba parent type to inherit from; defaults to `Type` when None.
            data_model (type | None): Numba data model to use (`StructModel` by default).
            header_path (os.PathLike | str): Path to the C/C++ header that declares the struct.
            struct_prefix_removal (list[str] | None): Optional list of prefixes to remove from the struct's name for Python-facing identifiers.
            aliases (list[str]): Optional additional public names to expose for the struct.

        Side effects:
            - Registers required numba type and datamodel imports.
            - Computes and stores python-facing and internal identifier names.
            - Records a mapping from the original struct name to the generated Numba type name in CTYPE_TO_NBTYPE_STR.
            - Appends public symbol names to internal symbol lists used for export.
        """
        super().__init__(decl)
        self._struct_prefix_removal = struct_prefix_removal or []

        self._python_struct_name = _apply_prefix_removal(
            decl.name, self._struct_prefix_removal
        )
        self._struct_name = decl.name
        self._aliases = aliases

        if parent_type is None:
            parent_type = Type

        self._parent_type = parent_type

        if data_model is None:
            data_model = StructModel

        self._data_model = data_model

        self.Imports.add(
            f"from numba.cuda.types import {self._parent_type.__qualname__}"
        )
        self._parent_type_str = self._parent_type.__qualname__

        self.Imports.add(
            f"from numba.cuda.datamodel import {self._data_model.__qualname__}"
        )
        self._data_model_str = self._data_model.__qualname__

        # We use a prefix here to identify internal objects so that C object names
        # does not interfere with python's name mangling mechanism.
        self._struct_type_class_name = f"_type_class_{self._python_struct_name}"
        self._struct_type_name = f"_type_{self._python_struct_name}"
        self._struct_model_name = f"_model_{self._python_struct_name}"
        self._struct_attr_typing_name = (
            f"_attr_typing_{self._python_struct_name}"
        )

        self._header_path = header_path

        CTYPE_TO_NBTYPE_STR[self._struct_name] = self._struct_type_name

        # Track the public symbols that should be exposed via a
        # struct creation
        self._nbtype_symbols.append(self._struct_type_name)
        self._record_symbols.append(self._python_struct_name)

    def _render_typing(self):
        """
        Render the Numba typing block for this struct.

        Derives implicit conversion types from any converting constructors and formats the typing template, storing the result on self._typing_rendered.
        """

        implicit_conversion_types = ", ".join(
            [
                to_numba_type_str(
                    ctor.param_types[0].unqualified_non_ref_type_name
                )
                for ctor in self._decl.constructors()
                if ctor.kind == method_kind.converting_constructor
            ]
        )
        self._typing_rendered = self.typing_template.format(
            struct_type_class_name=self._struct_type_class_name,
            struct_type_name=self._struct_type_name,
            parent_type=self._parent_type_str,
            struct_name=self._python_struct_name,
            struct_alignof=self._decl.alignof_,
            struct_sizeof=self._decl.sizeof_,
            implicit_conversion_types=implicit_conversion_types,
        )

    def _render_python_api(self):
        """Render the Python API object of the struct.

        This is the python handle to use it in Numba kernels.
        """
        self.Imports.add("from numba.cuda.extending import as_numba_type")

        self._python_api_rendered = self.python_api_template.format(
            struct_type_name=self._struct_type_name,
            struct_name=self._python_struct_name,
        )

    def _render_data_model(self):
        """
        Render and store the Numba data model representation for this struct.

        If the configured data model is PrimitiveModel, add the required IR import and populate
        self._data_model_rendered with the primitive model template. If the data model is StructModel,
        collect the struct fields' Numba type strings, format them into a member tuple list, and
        populate self._data_model_rendered with the struct model template.

        Side effects:
        - Adds imports to self.Imports as needed.
        - Sets self._data_model_rendered.
        """

        self.Imports.add("from numba.cuda.extending import register_model")

        if self._data_model == PrimitiveModel:
            self.Imports.add("from llvmlite import ir")
            self._data_model_rendered = (
                self.primitive_data_model_template.format(
                    struct_type_class_name=self._struct_type_class_name,
                    struct_model_name=self._struct_model_name,
                    struct_name=self._struct_name,
                )
            )
        elif self._data_model == StructModel:
            member_types_tuples = [
                (
                    f.name,
                    to_numba_type_str(f.type_.unqualified_non_ref_type_name),
                )
                for f in self._decl.fields
            ]

            member_types_tuples_strs = [
                f"('{name}', {ty})" for name, ty in member_types_tuples
            ]

            member_types_str = ", ".join(member_types_tuples_strs)

            self._data_model_rendered = self.struct_data_model_template.format(
                struct_type_class_name=self._struct_type_class_name,
                struct_model_name=self._struct_model_name,
                member_types_tuples=member_types_str,
            )

    def _render_struct_attr(self):
        """Renders the typings of the struct attributes."""

        self._struct_attr_typing_rendered = ""

        if self._data_model == StructModel:
            self.Imports.add(
                "from numba.cuda.typing.templates import AttributeTemplate"
            )
            self.Imports.add(
                "from numba.cuda.extending import make_attribute_wrapper"
            )
            # For method attribute resolution
            self.Imports.add("from numba.types import BoundFunction")

            public_fields = [
                f for f in self._decl.fields if f.access == access_kind.public_
            ]

            resolve_methods = []
            attribute_wrappers = []
            for field in public_fields:
                resolve_methods.append(
                    self.resolve_methods_template.format(
                        attr_name=field.name,
                        numba_type=to_numba_type_str(
                            field.type_.unqualified_non_ref_type_name
                        ),
                    )
                )
                attribute_wrappers.append(
                    self.make_attribute_wrappers_template.format(
                        struct_type_class_name=self._struct_type_class_name,
                        attr_name=field.name,
                    )
                )

            # Add resolve methods for regular member functions
            if hasattr(self, "_method_template_map"):
                for mname, tmpl in self._method_template_map.items():
                    resolve_methods.append(
                        self.resolve_method_template.format(
                            method_name=mname,
                            template_name=tmpl,
                        )
                    )

            resolve_methods_str = "\n".join(resolve_methods)
            attribute_wrappers_str = "\n".join(attribute_wrappers)

            self._struct_attr_typing_rendered = (
                self.struct_attribute_typing_template.format(
                    type_name=self._struct_type_name,
                    struct_attr_typing_name=self._struct_attr_typing_name,
                    resolve_methods=resolve_methods_str,
                    make_attribute_wrappers=attribute_wrappers_str,
                )
            )

    def _render_regular_methods(self):
        """Render regular member functions of the struct."""
        static_methods_renderer = StaticStructRegularMethodsRenderer(
            struct_name=self._struct_name,
            python_struct_name=self._python_struct_name,
            struct_type_name=self._struct_type_name,
            header_path=self._header_path,
            method_decls=self._decl.regular_member_functions(),
        )
        static_methods_renderer._render()

        self._struct_methods_python_rendered = (
            static_methods_renderer.python_rendered
        )
        self._struct_methods_c_rendered = static_methods_renderer.c_rendered
        # Save method template map for attribute typing
        self._method_template_map = static_methods_renderer.method_templates

    def _render_struct_ctors(self):
        """
        Render all constructors for the struct and store their rendered outputs.

        Populates self._struct_ctors_python_rendered with the combined Python typing and lowering code for the struct's constructors, and self._struct_ctors_c_rendered with the combined C shim implementations.
        """
        static_ctors_renderer = StaticStructCtorsRenderer(
            struct_name=self._struct_name,
            python_struct_name=self._python_struct_name,
            struct_type_class=self._struct_type_class_name,
            struct_type_name=self._struct_type_name,
            header_path=self._header_path,
            ctor_decls=self._decl.constructors(),
        )
        static_ctors_renderer._render()

        self._struct_ctors_python_rendered = (
            static_ctors_renderer.python_rendered
        )
        self._struct_ctors_c_rendered = static_ctors_renderer.c_rendered

    def _render_conversion_ops(self):
        """Render operators of a struct."""
        static_convops_renderer = StaticStructConversionOperatorsRenderer(
            struct_name=self._struct_name,
            struct_type_class=self._struct_type_class_name,
            struct_type_name=self._struct_type_name,
            convop_decls=self._decl.conversion_operators(),
            header_path=self._header_path,
        )
        static_convops_renderer._render()

        self._struct_conversion_ops_python_rendered = (
            static_convops_renderer.python_rendered
        )
        self._struct_conversion_ops_c_rendered = (
            static_convops_renderer.c_rendered
        )

    def render_python(self) -> tuple[set[str], str]:
        """Renders the python portion of the bindings.

        At the end of the day, all artifacts are in python scripts. However,
        there are shim functions that are in C language stored as a plain
        string in Python. This function only renders the pure-python parts
        of the bindings. This includes typing, lowering, FFI declarations
        and python imports.

        Return
        ------
        imports_and_bindings: tuple[set[str], str]
            A tuple. The first element of the tuple is a set of import strings
            required to run the bindings. The second element of the tuple
            is the concatenated bindings script.
        """
        self.Imports.add("from numba.cuda import CUSource")

        self._render_typing()
        self._render_python_api()
        self._render_data_model()
        # Render method lowering/typing before attribute typing to reference templates
        self._render_regular_methods()
        self._render_struct_attr()
        self._render_struct_ctors()
        self._render_conversion_ops()

        self._python_rendered = f"""
{self._typing_rendered}
{self._python_api_rendered}
{self._data_model_rendered}
{self._struct_attr_typing_rendered}
{self._struct_methods_python_rendered}
{self._struct_ctors_python_rendered}
{self._struct_conversion_ops_python_rendered}
"""
        return self.Imports, self._python_rendered

    def render_c(self) -> tuple[set[str], str]:
        """Renders the C shim functions of the bindings.

        At the end of the day, all artifacts are in python scripts. However,
        there are shim functions that are in C language stored as a plain
        string in Python. This function renders these shim function codes.

        Return
        ------
        includes_and_shims: tuple[set[str], str]
            A tuple. The first element of the tuple is a set of include strings
            required to compile the shim function. The second element of the tuple
            is the concatenated shim function C program.
        """
        self.Includes.add(
            self.includes_template.format(header_path=self._header_path)
        )

        self._c_ext_merged_shim = "\n".join(
            [
                self._struct_ctors_c_rendered,
                self._struct_methods_c_rendered,
                self._struct_conversion_ops_c_rendered,
            ]
        )

        return self.Includes, self._c_ext_merged_shim


class StaticStructsRenderer(BaseRenderer):
    """Render a collection of CUDA struct declcarations.

    Parameters
    ----------
    decls: list[Struct]
        A list of CUDA struct declarations.
    specs: dict[str, tuple[type, type, PathLike]]
        A dictionary mapping the name of the structs to a tuple of
        Numba parent type, data model and header path. If unspecified,
        use `numba.types.Type`, `StructModel` and `default_header` by default.
    header_path: str
        The path to the header that contains the cuda struct declaration.
    excludes: list[str]
        A list of struct names to exclude from generation.
    """

    _python_rendered: list[tuple[set[str], str]]
    """The strings containing rendered python scripts of the struct bindings. Minus the C shim functions. The
    first element of the tuple are the imports necessary to configure the numba typings and lowerings. The second
    elements are the typing and lowering of the struct.
    """

    _c_rendered: list[tuple[set[str], str]]
    """The strings containing rendered C shim functions of the struct bindings. The first element of the tuple
    are the C includes that contains the declaration of the CUDA C++ struct. The second element are the shim function
    strings.
    """

    def __init__(
        self,
        decls: list[Struct],
        specs: dict[str, tuple[type | None, type | None, os.PathLike]],
        default_header: os.PathLike | str | None = None,
        struct_prefix_removal: list[str] | None = None,
        excludes: list[str] = [],
    ):
        """
        Initialize the renderer for multiple CUDA struct declarations.

        Create an instance that will render Python bindings and C shim code for the provided struct declarations and track rendering results.

        Parameters:
            decls (list[Struct]): List of parsed struct declarations to render.
            specs (dict[str, tuple[type | None, type | None, os.PathLike]]): Per-struct rendering specifications mapping struct name to a tuple of (parent Numba type or None, data model type or None, header path).
            default_header (os.PathLike | str | None): Fallback header path to use when a struct's header is not provided in `specs`.
            struct_prefix_removal (list[str] | None): Optional list of name prefixes to remove from struct names when generating python-facing identifiers; empty list if not provided.
            excludes (list[str]): Names of structs to skip during rendering.

        Side effects:
            Initializes internal accumulators `._python_rendered` and `._c_rendered` and stores provided configuration on the instance.
        """
        self._decls = decls
        self._specs = specs
        self._default_header = default_header
        self._struct_prefix_removal = struct_prefix_removal or []

        self._python_rendered = []
        self._c_rendered = []

        self._excludes = excludes

    def _render(
        self,
        with_imports: bool,
        with_shim_stream: bool,
    ):
        """
        Render Python and C bindings for the configured CUDA structs and assemble the final script strings.

        Processes each struct declaration (skipping any in the excludes list), instantiates a StaticStructRenderer for each, and collects per-struct Python and C outputs. Aggregates imports and concatenates the Python renderings into the instance attribute `_python_str`. Optionally prepends rendered imports when `with_imports` is True and injects a shim include when `with_shim_stream` is True. Clears `_shim_function_pystr` and `_c_str` at the end.

        Parameters:
            with_imports (bool): If True, prepend the global rendered imports to the final Python string.
            with_shim_stream (bool): If True, prepend a shim include for the default header to the final Python string.

        Raises:
            ValueError: If a struct declaration does not provide a header path.
        """
        for decl in self._decls:
            name = decl.name
            if name in self._excludes:
                continue

            nb_ty, nb_datamodel, header_path = self._specs.get(
                name, (Type, StructModel, self._default_header)
            )
            if header_path is None:
                raise ValueError(
                    f"CUDA struct {name} does not provide a header path."
                )

            SSR = StaticStructRenderer(
                decl,
                nb_ty,
                nb_datamodel,
                header_path,
                self._struct_prefix_removal,
            )

            self._python_rendered.append(SSR.render_python())
            self._c_rendered.append(SSR.render_c())

        imports = set()
        python_rendered = []
        for imp, py in self._python_rendered:
            imports |= imp
            python_rendered.append(py)

        self._python_str = ""

        if with_imports:
            self._python_str += "\n" + get_rendered_imports()

        if with_shim_stream:
            shim_include = f'"#include<{self._default_header}>"'
            self._python_str += "\n" + get_shim(shim_include)
            self._python_str += "\n" + get_callconv_utils()

        self._python_str += "\n" + "\n".join(python_rendered)

        self._shim_function_pystr = self._c_str = ""

    def render_as_str(
        self,
        *,
        with_imports: bool,
        with_shim_stream: bool,
    ) -> str:
        """Return the final assembled bindings in script. This output should be final."""

        self._render(with_imports, with_shim_stream)
        output = self._python_str
        file_logger.debug(output)

        return output<|MERGE_RESOLUTION|>--- conflicted
+++ resolved
@@ -154,39 +154,6 @@
         # lower scope name
         self._lower_scope_name = f"_lower_{ctor_decl.mangled_name}"
 
-<<<<<<< HEAD
-    def _render_decl_device(self):
-        """Render codes that declares a foreign function for this constructor in Numba."""
-
-        self.Imports.add("from numba.cuda import declare_device")
-        self.Imports.add("from numba.cuda.typing import signature")
-        # All arguments are passed by pointers in C-CPP shim interop
-        self.Imports.add("from numba.cuda.types import CPointer")
-        # Numba ABI returns int32 for exception codes
-        self.Imports.add("from numba.cuda.types import int32")
-
-        decl_device_rendered = self.struct_ctor_decl_device_template.format(
-            struct_ctor_device_decl_str=self._struct_ctor_device_decl_str,
-            struct_type_name=self._struct_type_name,
-            unique_shim_name=self._deduplicated_shim_name,
-            pointer_wrapped_param_types=self._pointer_wrapped_param_types_str,
-        )
-
-        nargs = [f"arg_{i}" for i in range(len(self._ctor_decl.params) + 1)]
-        nargs_str = ", ".join(nargs)
-
-        device_caller_rendered = self.struct_ctor_device_caller_template.format(
-            struct_device_caller_name=self._device_caller_name,
-            nargs=nargs_str,
-            struct_ctor_device_decl_str=self._struct_ctor_device_decl_str,
-        )
-
-        self._decl_device_rendered = (
-            decl_device_rendered + "\n" + device_caller_rendered
-        )
-
-=======
->>>>>>> c993c896
     def _render_shim_function(self):
         """Render external C shim functions for this struct constructor."""
 
@@ -469,37 +436,6 @@
             f"_from_{struct_name}_to_{self._nb_cast_to_type_str}_lower"
         )
 
-<<<<<<< HEAD
-    def _render_decl_device(self):
-        """Render codes that declares a foreign function for this constructor in Numba."""
-
-        self.Imports.add("from numba.cuda import declare_device")
-        self.Imports.add("from numba.cuda.typing import signature")
-        # All arguments are passed by pointers in C-CPP shim interop
-        self.Imports.add("from numba.cuda.types import CPointer")
-
-        decl_device_rendered = (
-            self.struct_conversion_op_decl_device_template.format(
-                device_decl_name=self._device_decl_name,
-                unique_shim_name=self._unique_shim_name,
-                cast_to_type=self._nb_cast_to_type_str,
-                struct_type_name=self._struct_type_name,
-            )
-        )
-
-        device_caller_rendered = (
-            self.struct_conversion_op_caller_template.format(
-                device_decl_name=self._device_decl_name,
-                caller_name=self._caller_name,
-            )
-        )
-
-        self._decl_device_rendered = (
-            decl_device_rendered + "\n" + device_caller_rendered
-        )
-
-=======
->>>>>>> c993c896
     def _render_shim_function(self):
         """Render external C shim functions for this struct constructor."""
 
