--- conflicted
+++ resolved
@@ -777,8 +777,6 @@
         header_path: str,
         method_decl: StructMethod,
     ):
-<<<<<<< HEAD
-=======
         """
         Initialize a renderer for a single struct regular method and cache derived naming and type info used during code
         generation.
@@ -790,7 +788,6 @@
             header_path (str): Path to the C/C++ header that declares the struct.
             method_decl (StructMethod): Parsed method declaration; used to derive parameter/return types, mangled names, and signatures.
         """
->>>>>>> 22f06ec4
         super().__init__(method_decl)
         self._struct_name = struct_name
         self._python_struct_name = python_struct_name
@@ -813,7 +810,15 @@
 
         # Pointers for interop
         def wrap_pointer(typ):
-<<<<<<< HEAD
+            """
+            Construct a CPointer wrapper string for the given type.
+
+            Parameters:
+                typ (str): The underlying type name or type-string to wrap.
+
+            Returns:
+                str: A string representing the CPointer-wrapped type, e.g. "CPointer(int32)".
+            """
             return f"CPointer({typ})"
 
         _pointer_wrapped_param_types = [
@@ -838,7 +843,14 @@
 
     @property
     def signature_str(self) -> str:
-        """signature string for typing with recvr specified"""
+        """
+        Builds the typing signature string for this method including the receiver.
+
+        Returns:
+            signature_str (str): A string formatted as
+            "signature(<return_type>, <param_types>, recvr=<receiver_type>)" or
+            "signature(<return_type>, recvr=<receiver_type>)" when there are no parameters.
+        """
         recvr = self._struct_type_name
         if self._nb_param_types_str:
             return (
@@ -849,6 +861,17 @@
             return f"signature({self._nb_return_type_str}, recvr={recvr})"
 
     def _render_decl_device(self):
+        """
+        Render the CUDA device declaration and its Python-facing device-caller for this struct method and store the
+        combined source.
+
+        This method:
+        - Ensures required imports are registered on self.Imports.
+        - Formats the device declaration and a small Python device-caller using the renderer's template fields
+          (device/caller names, return type, struct type, pointer-wrapped parameter types).
+        - Builds a positional argument list based on the method's parameters and concatenates the declaration and caller
+          into self._decl_device_rendered.
+        """
         self.Imports.add("from numba.cuda import declare_device")
         self.Imports.add("from numba.core.typing import signature")
         self.Imports.add("from numba.types import CPointer")
@@ -876,6 +899,12 @@
         )
 
     def _render_shim_function(self):
+        """
+        Generate and register the C-extension shim for this struct method.
+
+        Stores the generated C shim text in _c_ext_shim_rendered, creates a variable-wrapped string in
+        _c_ext_shim_var_rendered, and appends the shim to the ShimFunctions list.
+        """
         self._c_ext_shim_rendered = make_struct_regular_method_shim(
             shim_name=self._unique_shim_name,
             struct_name=self._struct_name,
@@ -889,6 +918,12 @@
         self.ShimFunctions.append(self._c_ext_shim_rendered)
 
     def _render_lowering(self):
+        """
+        Render and store the Numba lowering code for the struct method.
+
+        Generates the CUDA lowering function for this method using the renderer's lowering template, registers the
+        required `lower` import, and assigns the resulting source string to `self._lowering_rendered`.
+        """
         self.Imports.add("from numba.cuda.cudaimpl import lower")
 
         param_types = self._nb_param_types_str or ""
@@ -906,6 +941,14 @@
         self._lowering_rendered = lowering_rendered
 
     def _render(self):
+        """
+        Orchestrates rendering of a single struct conversion/operator: produces the Python lowering scope and the C
+        shim.
+
+        Calls the device declaration, C shim generation, and lowering renderers, then combines their template outputs
+        into the final Python lowering body (stored on self._python_rendered) and the final C shim string (stored on
+        self._c_rendered).
+        """
         self._render_decl_device()
         self._render_shim_function()
         self._render_lowering()
@@ -924,165 +967,6 @@
         self._c_rendered = self._c_ext_shim_rendered
 
 
-=======
-            """
-            Construct a CPointer wrapper string for the given type.
-
-            Parameters:
-                typ (str): The underlying type name or type-string to wrap.
-
-            Returns:
-                str: A string representing the CPointer-wrapped type, e.g. "CPointer(int32)".
-            """
-            return f"CPointer({typ})"
-
-        _pointer_wrapped_param_types = [
-            wrap_pointer(typ) for typ in self._nb_param_types
-        ]
-        self._pointer_wrapped_param_types_str = ", ".join(
-            _pointer_wrapped_param_types
-        )
-
-        # Unique shim name and helpers
-        self._unique_shim_name = deduplicate_overloads(
-            f"__{self._method_decl.mangled_name}_nbst"
-        )
-        self._device_decl_name = (
-            f"_method_decl_{self._method_decl.mangled_name}"
-        )
-        self._device_caller_name = (
-            f"_device_caller_{self._method_decl.mangled_name}"
-        )
-        self._lower_fn_suffix = f"lower_{self._method_decl.mangled_name}"
-        self._lower_scope_name = f"_lower_{self._method_decl.mangled_name}"
-
-    @property
-    def signature_str(self) -> str:
-        """
-        Builds the typing signature string for this method including the receiver.
-
-        Returns:
-            signature_str (str): A string formatted as
-            "signature(<return_type>, <param_types>, recvr=<receiver_type>)" or
-            "signature(<return_type>, recvr=<receiver_type>)" when there are no parameters.
-        """
-        recvr = self._struct_type_name
-        if self._nb_param_types_str:
-            return (
-                f"signature({self._nb_return_type_str}, "
-                f"{self._nb_param_types_str}, recvr={recvr})"
-            )
-        else:
-            return f"signature({self._nb_return_type_str}, recvr={recvr})"
-
-    def _render_decl_device(self):
-        """
-        Render the CUDA device declaration and its Python-facing device-caller for this struct method and store the
-        combined source.
-
-        This method:
-        - Ensures required imports are registered on self.Imports.
-        - Formats the device declaration and a small Python device-caller using the renderer's template fields
-          (device/caller names, return type, struct type, pointer-wrapped parameter types).
-        - Builds a positional argument list based on the method's parameters and concatenates the declaration and caller
-          into self._decl_device_rendered.
-        """
-        self.Imports.add("from numba.cuda import declare_device")
-        self.Imports.add("from numba.core.typing import signature")
-        self.Imports.add("from numba.types import CPointer")
-
-        decl_device_rendered = self.struct_method_device_decl_template.format(
-            device_decl_name=self._device_decl_name,
-            unique_shim_name=self._unique_shim_name,
-            return_type=self._nb_return_type_str,
-            struct_type_name=self._struct_type_name,
-            pointer_wrapped_param_types=self._pointer_wrapped_param_types_str,
-        )
-
-        nargs = [f"arg_{i}" for i in range(len(self._method_decl.params) + 1)]
-        nargs_str = ", ".join(nargs)
-        device_caller_rendered = (
-            self.struct_method_device_caller_template.format(
-                device_caller_name=self._device_caller_name,
-                nargs=nargs_str,
-                device_decl_name=self._device_decl_name,
-            )
-        )
-
-        self._decl_device_rendered = (
-            decl_device_rendered + "\n" + device_caller_rendered
-        )
-
-    def _render_shim_function(self):
-        """
-        Generate and register the C-extension shim for this struct method.
-
-        Stores the generated C shim text in _c_ext_shim_rendered, creates a variable-wrapped string in
-        _c_ext_shim_var_rendered, and appends the shim to the ShimFunctions list.
-        """
-        self._c_ext_shim_rendered = make_struct_regular_method_shim(
-            shim_name=self._unique_shim_name,
-            struct_name=self._struct_name,
-            method_name=self._method_decl.name,
-            return_type=self._method_decl.return_type.unqualified_non_ref_type_name,
-            params=self._method_decl.params,
-        )
-        self._c_ext_shim_var_rendered = self.c_ext_shim_var_template.format(
-            shim_rendered=self._c_ext_shim_rendered
-        )
-        self.ShimFunctions.append(self._c_ext_shim_rendered)
-
-    def _render_lowering(self):
-        """
-        Render and store the Numba lowering code for the struct method.
-
-        Generates the CUDA lowering function for this method using the renderer's lowering template, registers the
-        required `lower` import, and assigns the resulting source string to `self._lowering_rendered`.
-        """
-        self.Imports.add("from numba.cuda.cudaimpl import lower")
-
-        param_types = self._nb_param_types_str or ""
-        lowering_rendered = self.struct_method_lowering_template.format(
-            struct_name=self._python_struct_name,
-            method_name=self._method_decl.name,
-            struct_type_name=self._struct_type_name,
-            param_types=param_types,
-            device_caller_name=self._device_caller_name,
-            return_type=self._nb_return_type_str,
-            pointer_wrapped_param_types=self._pointer_wrapped_param_types_str,
-            lower_fn_suffix=self._lower_fn_suffix,
-            unique_shim_name=self._unique_shim_name,
-        )
-        self._lowering_rendered = lowering_rendered
-
-    def _render(self):
-        """
-        Orchestrates rendering of a single struct conversion/operator: produces the Python lowering scope and the C
-        shim.
-
-        Calls the device declaration, C shim generation, and lowering renderers, then combines their template outputs
-        into the final Python lowering body (stored on self._python_rendered) and the final C shim string (stored on
-        self._c_rendered).
-        """
-        self._render_decl_device()
-        self._render_shim_function()
-        self._render_lowering()
-
-        lower_body = self.lowering_body_template.format(
-            shim_var=self._c_ext_shim_var_rendered,
-            decl_device=self._decl_device_rendered,
-            lowering=self._lowering_rendered,
-        )
-        lower_body = indent(lower_body, " " * 4)
-
-        self._python_rendered = self.lower_scope_template.format(
-            lower_scope_name=self._lower_scope_name,
-            body=lower_body,
-        )
-        self._c_rendered = self._c_ext_shim_rendered
-
-
->>>>>>> 22f06ec4
 class StaticStructRegularMethodsRenderer(BaseRenderer):
     """Renderer for all regular (non-operator) member functions of a struct."""
 
@@ -1289,11 +1173,7 @@
         parent_type: type | None,
         data_model: type | None,
         header_path: os.PathLike | str,
-<<<<<<< HEAD
-        struct_prefix_removal: list[str] = [],
-=======
         struct_prefix_removal: list[str] | None = None,
->>>>>>> 22f06ec4
         aliases: list[str] = [],
     ):
         """
@@ -1314,15 +1194,10 @@
             - Appends public symbol names to internal symbol lists used for export.
         """
         super().__init__(decl)
-<<<<<<< HEAD
-        self._python_struct_name = _apply_prefix_removal(
-            decl.name, struct_prefix_removal
-=======
         self._struct_prefix_removal = struct_prefix_removal or []
 
         self._python_struct_name = _apply_prefix_removal(
             decl.name, self._struct_prefix_removal
->>>>>>> 22f06ec4
         )
         self._struct_name = decl.name
         self._aliases = aliases
@@ -1666,11 +1541,7 @@
         decls: list[Struct],
         specs: dict[str, tuple[type | None, type | None, os.PathLike]],
         default_header: os.PathLike | str | None = None,
-<<<<<<< HEAD
-        struct_prefix_removal: list[str] = [],
-=======
         struct_prefix_removal: list[str] | None = None,
->>>>>>> 22f06ec4
         excludes: list[str] = [],
     ):
         """
@@ -1691,11 +1562,7 @@
         self._decls = decls
         self._specs = specs
         self._default_header = default_header
-<<<<<<< HEAD
-        self._struct_prefix_removal = struct_prefix_removal
-=======
         self._struct_prefix_removal = struct_prefix_removal or []
->>>>>>> 22f06ec4
 
         self._python_rendered = []
         self._c_rendered = []
