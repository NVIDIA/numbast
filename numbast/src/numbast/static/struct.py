--- conflicted
+++ resolved
@@ -109,13 +109,8 @@
     return ctor_impl(
         context,
         builder,
-<<<<<<< HEAD
-        signature({struct_type_name}, {pointer_wrapped_args}),
-        value,
-=======
         signature({struct_type_name}, fromty),
         [value],
->>>>>>> 864bba99
     )
     """
 
@@ -259,13 +254,10 @@
             unique_shim_name=self._deduplicated_shim_name,
         )
 
-<<<<<<< HEAD
-=======
         # When the function being lowered is a non-explicit single-arg
         # constructor (also called a converting constructor), we generate
         # a lower_cast from the argument type to the struct type to
         # match the C++ behavior of implicit conversion in python
->>>>>>> 864bba99
         if self._ctor_decl.kind == method_kind.converting_constructor:
             self._lowering_rendered += (
                 "\n"
