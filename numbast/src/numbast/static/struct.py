# SPDX-FileCopyrightText: Copyright (c) 2024 NVIDIA CORPORATION & AFFILIATES. All rights reserved.
# SPDX-License-Identifier: Apache-2.0

import os
from textwrap import indent
from logging import getLogger, FileHandler
import tempfile
import warnings

from numba.types import Type
from numba.core.datamodel.models import StructModel, PrimitiveModel

from ast_canopy.pylibastcanopy import access_kind, method_kind
from ast_canopy.decl import Struct, StructMethod

from numbast.static.renderer import (
    BaseRenderer,
    get_rendered_imports,
    get_shim,
)
from numbast.static.types import to_numba_type_str, CTYPE_TO_NBTYPE_STR
from numbast.utils import (
    deduplicate_overloads,
    make_struct_ctor_shim,
    make_struct_conversion_operator_shim,
    make_struct_regular_method_shim,
    _apply_prefix_removal,
)
from numbast.errors import TypeNotFoundError

file_logger = getLogger(f"{__name__}")
logger_path = os.path.join(tempfile.gettempdir(), "test.py")
file_logger.debug(f"Struct debug outputs are written to {logger_path}")
file_logger.addHandler(FileHandler(logger_path))


class StaticStructMethodRenderer(BaseRenderer):
    """Base class for all struct methods
    TODO: merge all common code paths
    """

    c_ext_shim_var_template = """
shim_raw_str = \"\"\"{shim_rendered}\"\"\"
"""


class StaticStructCtorRenderer(StaticStructMethodRenderer):
    """Renderer for a single struct constructor.

    Parameters
    ----------
    struct_name: str
        Name of the struct.
    struct_type_class: str
        Name of the new numba type class in the binding script.
    struct_type_name: str
        Name of the instantiated numba type in the binding script.
    ctor_decl: ast_canopy.StructMethod
        Declaration of the constructor.
    """

    struct_ctor_decl_device_template = """
{struct_ctor_device_decl_str} = declare_device(
    '{unique_shim_name}',
    int32(
        CPointer({struct_type_name}),
        {pointer_wrapped_param_types}
    )
)
    """

    struct_ctor_device_caller_template = """
def {struct_device_caller_name}({nargs}):
    return {struct_ctor_device_decl_str}({nargs})
    """

    struct_ctor_c_ext_shim_template = """
extern "C" __device__ int
{unique_shim_name}(int &ignore, {struct_name} *self {arglist}) {{
    new (self) {struct_name}({args});
    return 0;
}}
    """

    struct_ctor_lowering_template = """
@lower({struct_name}, {param_types})
def ctor_impl(context, builder, sig, args):
    context.active_code_library.add_linking_file(shim_obj)
    shim_stream.write_with_key(\"{unique_shim_name}\", shim_raw_str)
    selfptr = builder.alloca(context.get_value_type({struct_type_name}), name="selfptr")
    argptrs = [builder.alloca(context.get_value_type(arg)) for arg in sig.args]
    for ptr, ty, arg in zip(argptrs, sig.args, args):
        builder.store(arg, ptr, align=getattr(ty, "alignof_", None))

    context.compile_internal(
        builder,
        {struct_device_caller_name},
        signature(
            int32,
            CPointer({struct_type_name}),
            {pointer_wrapped_args}
        ),
        (selfptr, *argptrs),
    )
    return builder.load(selfptr, align=getattr({struct_type_name}, "alignof_", None))
    """

    struct_conversion_ctor_lowering_template = """
@lower_cast({param_types}, {struct_type_name})
def conversion_impl(context, builder, fromty, toty, value):
    return ctor_impl(
        context,
        builder,
        signature({struct_type_name}, fromty),
        [value],
    )
    """

    lowering_body_template = """
{shim_var}
{decl_device}
{lowering}
"""

    lower_overload_scope_template = """
def {lower_scope_name}(shim_stream, shim_obj):
{body}

{lower_scope_name}(shim_stream, shim_obj)
"""

    struct_ctor_signature_template = "signature({struct_type_name}, {arglist})"

    _nb_param_types: list[Type]
    """A list of parameter types converted from C++ types to Numba types.
    """

    _nb_param_types_str: str
    """Concatenated string of argument types in Numba type for this constructor.
    e.g. "int32, int32, CPointer(float32)"
    """

    def __init__(
        self,
        struct_name: str,
        python_struct_name: str,
        struct_type_class: str,
        struct_type_name: str,
        header_path: str,
        ctor_decl: StructMethod,
    ):
        """
        Initialize a renderer for a single struct constructor and prepare cached type/name representations used during code generation.
        
        Parameters:
            struct_name (str): Original C/C++ struct identifier.
            python_struct_name (str): Python-facing name to use in generated bindings and typing.
            struct_type_class (str): Name of the generated Numba type class for the struct.
            struct_type_name (str): Name of the generated Numba type identifier for the struct.
            header_path (str): Path to the C/C++ header that declares the struct.
            ctor_decl (StructMethod): Parsed constructor declaration describing parameter names, types, and mangled name.
        """
        self._struct_name = struct_name
        self._python_struct_name = python_struct_name
        self._struct_type_class = struct_type_class
        self._struct_type_name = struct_type_name
        self._header_path = header_path
        self._ctor_decl = ctor_decl

        self._struct_ctor_device_decl_str = f"_ctor_decl_{struct_name}"

        # Cache the list of parameter types represented as Numba types
        self._nb_param_types = [
            to_numba_type_str(arg.unqualified_non_ref_type_name)
            for arg in ctor_decl.param_types
        ]

        self._nb_param_types_str = ", ".join(map(str, self._nb_param_types))

        # Cache the list of parameter types wrapped in pointer types.
        def wrap_pointer(typ):
            return f"CPointer({typ})"

        _pointer_wrapped_param_types = [
            wrap_pointer(typ) for typ in self._nb_param_types
        ]
        self._pointer_wrapped_param_types_str = ", ".join(
            _pointer_wrapped_param_types
        )

        # Cache the list of parameter types in C++ pointer types
        c_ptr_arglist = ", ".join(
            f"{arg.type_.unqualified_non_ref_type_name}* {arg.name}"
            for arg in self._ctor_decl.params
        )
        if c_ptr_arglist:
            c_ptr_arglist = ", " + c_ptr_arglist

        self._c_ext_argument_pointer_types = c_ptr_arglist

        # Cache the list of dereferenced arguments
        self._deref_args_str = ", ".join(
            "*" + arg.name for arg in self._ctor_decl.params
        )

        # Cache the unique shim name
        self._deduplicated_shim_name = f"{self._ctor_decl.mangled_name}_nbst"

        # device caller name
        self._device_caller_name = f"{self._struct_name}_device_caller"

        # lower scope name
        self._lower_scope_name = f"_lower_{ctor_decl.mangled_name}"

    def _render_decl_device(self):
        """Render codes that declares a foreign function for this constructor in Numba."""

        self.Imports.add("from numba.cuda import declare_device")
        self.Imports.add("from numba.core.typing import signature")
        # All arguments are passed by pointers in C-CPP shim interop
        self.Imports.add("from numba.types import CPointer")
        # Numba ABI returns int32 for exception codes
        self.Imports.add("from numba.types import int32")

        decl_device_rendered = self.struct_ctor_decl_device_template.format(
            struct_ctor_device_decl_str=self._struct_ctor_device_decl_str,
            struct_type_name=self._struct_type_name,
            unique_shim_name=self._deduplicated_shim_name,
            pointer_wrapped_param_types=self._pointer_wrapped_param_types_str,
        )

        nargs = [f"arg_{i}" for i in range(len(self._ctor_decl.params) + 1)]
        nargs_str = ", ".join(nargs)

        device_caller_rendered = self.struct_ctor_device_caller_template.format(
            struct_device_caller_name=self._device_caller_name,
            nargs=nargs_str,
            struct_ctor_device_decl_str=self._struct_ctor_device_decl_str,
        )

        self._decl_device_rendered = (
            decl_device_rendered + "\n" + device_caller_rendered
        )

    def _render_shim_function(self):
        """Render external C shim functions for this struct constructor."""

        self._c_ext_shim_rendered = make_struct_ctor_shim(
            shim_name=self._deduplicated_shim_name,
            struct_name=self._struct_name,
            params=self._ctor_decl.params,
        )

        self._c_ext_shim_var_rendered = self.c_ext_shim_var_template.format(
            shim_rendered=self._c_ext_shim_rendered,
        )

        self.ShimFunctions.append(self._c_ext_shim_rendered)

    def _render_lowering(self):
        """
        Generate and store the Numba lowering code for this struct constructor.
        
        Formats the constructor lowering from the renderer's templates and writes the result to
        self._lowering_rendered. If the constructor is a converting (non-explicit single-argument)
        constructor, also append a `lower_cast` lowering that enables implicit conversion from the
        argument type to the struct type.
        """

        self._lowering_rendered = self.struct_ctor_lowering_template.format(
            struct_name=self._python_struct_name,
            param_types=self._nb_param_types_str,
            struct_type_name=self._struct_type_name,
            struct_device_caller_name=self._device_caller_name,
            pointer_wrapped_args=self._pointer_wrapped_param_types_str,
            unique_shim_name=self._deduplicated_shim_name,
        )

        # When the function being lowered is a non-explicit single-arg
        # constructor (also called a converting constructor), we generate
        # a lower_cast from the argument type to the struct type to
        # match the C++ behavior of implicit conversion in python
        if self._ctor_decl.kind == method_kind.converting_constructor:
            self._lowering_rendered += (
                "\n"
                + self.struct_conversion_ctor_lowering_template.format(
                    struct_type_name=self._struct_type_name,
                    param_types=self._nb_param_types_str,
                    pointer_wrapped_args=self._pointer_wrapped_param_types_str,
                )
            )

    def _render(self):
        """Render FFI, lowering and C shim functions of the constructor.

        Note that the typing still needs to be handled on a higher layer.
        """

        self._render_decl_device()
        self._render_shim_function()
        self._render_lowering()

        lower_body = self.lowering_body_template.format(
            shim_var=self._c_ext_shim_var_rendered,
            decl_device=self._decl_device_rendered,
            lowering=self._lowering_rendered,
        )
        lower_body = indent(lower_body, " " * 4)

        self._python_rendered = self.lower_overload_scope_template.format(
            lower_scope_name=self._lower_scope_name,
            body=lower_body,
        )

        self._c_rendered = self._c_ext_shim_rendered

    @property
    def numba_param_types(self):
        """Parameter types of the constructor in Numba types."""
        return self._nb_param_types

    @property
    def signature_str(self):
        """Numba.signature string of the constructor's signature."""
        return self.struct_ctor_signature_template.format(
            struct_type_name=self._struct_type_name,
            arglist=self._nb_param_types_str,
        )


class StaticStructCtorsRenderer(BaseRenderer):
    """Renderer for all constructors of a struct.

    Parameters
    ----------

    ctor_decls: list[StructMethod]
        A list of constructor declarations.
    struct_name: str
        Name of the struct.
    struct_type_class: str
        Name of the new numba type class in the binding script.
    struct_type_name: str
        Name of the instantiated numba type in the binding script.
    """

    struct_ctor_template_typing_template = """
@register
class {struct_ctor_template_name}(ConcreteTemplate):
    key = globals()['{struct_name}']
    cases = [{signatures}]

register_global({struct_name}, Function({struct_ctor_template_name}))
"""

    def __init__(
        self,
        ctor_decls: list[StructMethod],
        struct_name,
        python_struct_name,
        struct_type_class,
        struct_type_name,
        header_path,
    ):
        """
        Initialize the renderer for all constructors of a CUDA struct, storing inputs and preparing Python/C output accumulators.
        
        Parameters:
            ctor_decls (list[StructMethod]): List of constructor declarations to render.
            struct_name (str): Original struct name from the declaration.
            python_struct_name (str): Python-facing struct name to use in generated bindings and typing.
            struct_type_class (str): Name of the generated Numba type class for the struct.
            struct_type_name (str): Name of the generated Numba type instance for the struct.
            header_path (str | os.PathLike): Path to the C/C++ header containing the struct declaration.
        """
        self._ctor_decls = ctor_decls
        self._struct_name = struct_name
        self._python_struct_name = python_struct_name
        self._struct_type_class = struct_type_class
        self._struct_type_name = struct_type_name
        self._header_path = header_path

        self._python_rendered = ""
        self._c_rendered = ""

        self._struct_ctor_template_name = f"_ctor_template_{struct_name}"

    def _render_typing(self, signature_strs: list[str]):
        """
        Render the ConcreteTemplate typing class for the struct's constructors using provided overload signatures.
        
        Parameters:
        	signature_strs (list[str]): Numba `signature` strings for each constructor overload to include in the generated typing template.
        """

        self.Imports.add(
            "from numba.cuda.typing.templates import ConcreteTemplate"
        )
        self.Imports.add("from numba.types import Function")

        signatures_str = ", ".join(signature_strs)

        self._struct_ctor_typing_rendered = (
            self.struct_ctor_template_typing_template.format(
                struct_ctor_template_name=self._struct_ctor_template_name,
                struct_name=self._python_struct_name,
                signatures=signatures_str,
            )
        )

    def _render(self):
        """
        Render all constructors for the struct and assemble their Python and C outputs.
        
        Iterates over the stored constructor declarations, instantiates a StaticStructCtorRenderer
        for each, and invokes its rendering. Accumulates each renderer's Python and C fragments
        into this renderer's outputs and collects constructor typing signatures.
        If a constructor references a type not known to Numba, a warning is emitted and that
        constructor is skipped. After processing all constructors, the collected signatures
        are used to render the combined typing block which is appended to the Python output.
        """

        signatures: list[str] = []
        for ctor_decl in self._ctor_decls:
            try:
                renderer = StaticStructCtorRenderer(
                    struct_name=self._struct_name,
                    python_struct_name=self._python_struct_name,
                    struct_type_class=self._struct_type_class,
                    struct_type_name=self._struct_type_name,
                    header_path=self._header_path,
                    ctor_decl=ctor_decl,
                )
            except TypeNotFoundError as e:
                warnings.warn(
                    f"{e._type_name} is not known to Numbast. Skipping "
                    f"binding for {str(ctor_decl)}"
                )
                continue

            renderer._render()

            self._python_rendered += renderer._python_rendered
            self._c_rendered += renderer._c_rendered

            signatures.append(renderer.signature_str)

        self._render_typing(signatures)

        self._python_rendered += self._struct_ctor_typing_rendered

    @property
    def python_rendered(self) -> str:
        """The python script that contains the bindings to all constructors."""
        return self._python_rendered

    @property
    def c_rendered(self) -> str:
        """The C program that contains the shim functions to all constructors."""
        return self._c_rendered


class StaticStructConversionOperatorRenderer(StaticStructMethodRenderer):
    """Renderer for a single struct conversion operator.

    Parameters
    ----------
    struct_name: str
        Name of the struct.
    struct_type_class: str
        Name of the new numba type class in the binding script.
    struct_type_name: str
        Name of the instantiated numba type in the binding script.
    op_decl: ast_canopy.StructMethod
        Declaration of the conversion operator.
    """

    struct_conversion_op_decl_device_template = """
{device_decl_name} = declare_device(
    '{unique_shim_name}',
    {cast_to_type}(
        CPointer({struct_type_name}),
    )
)
    """

    struct_conversion_op_caller_template = """
def {caller_name}(arg):
    return {device_decl_name}(arg)
    """

    struct_conversion_op_lowering_template = """
@lower_cast({struct_type_name}, {cast_to_type})
def impl(context, builder, fromty, toty, value):
    context.active_code_library.add_linking_file(shim_obj)
    shim_stream.write_with_key(\"{unique_shim_name}\", shim_raw_str)
    ptr = builder.alloca(context.get_value_type({struct_type_name}), name="selfptr")
    builder.store(value, ptr, align=getattr({struct_type_name}, 'align', None))

    return context.compile_internal(
        builder,
        {struct_device_caller_name},
        signature(
            {cast_to_type},
            CPointer({struct_type_name}),
        ),
        (ptr,),
    )
    """

    lowering_body_template = """
{shim_var}
{decl_device}
{lowering}
"""

    lower_scope_template = """
def {lower_scope_name}(shim_stream, shim_obj):
{body}

{lower_scope_name}(shim_stream, shim_obj)
"""

    def __init__(
        self,
        struct_name: str,
        struct_type_class: str,
        struct_type_name: str,
        header_path: str,
        convop_decl: StructMethod,
    ):
        self._struct_name = struct_name
        self._struct_type_class = struct_type_class
        self._struct_type_name = struct_type_name
        self._header_path = header_path
        self._convop_decl = convop_decl

        self._device_decl_name = f"_op_decl_{struct_name}"

        # Cache the type that's converted to
        self._nb_cast_to_type = to_numba_type_str(
            self._convop_decl.return_type.unqualified_non_ref_type_name
        )
        self._nb_cast_to_type_str = str(self._nb_cast_to_type)

        # Cache the C type that's converted to
        self._cast_to_type = self._convop_decl.return_type

        # Cache the caller's name
        self._caller_name = f"_conversion_op_caller_{struct_name}"

        # Cache the unique shim name of the c extension shim function
        self._unique_shim_name = deduplicate_overloads(
            f"__{self._struct_name}_{self._convop_decl.mangled_name}"
        )

        # device caller name
        self._device_caller_name = f"_device_caller_{self._struct_name}"

        self._lower_scope_name = (
            f"_from_{struct_name}_to_{self._nb_cast_to_type_str}_lower"
        )

    def _render_decl_device(self):
        """Render codes that declares a foreign function for this constructor in Numba."""

        self.Imports.add("from numba.cuda import declare_device")
        self.Imports.add("from numba.core.typing import signature")
        # All arguments are passed by pointers in C-CPP shim interop
        self.Imports.add("from numba.types import CPointer")

        decl_device_rendered = (
            self.struct_conversion_op_decl_device_template.format(
                device_decl_name=self._device_decl_name,
                unique_shim_name=self._unique_shim_name,
                cast_to_type=self._nb_cast_to_type_str,
                struct_type_name=self._struct_type_name,
            )
        )

        device_caller_rendered = (
            self.struct_conversion_op_caller_template.format(
                device_decl_name=self._device_decl_name,
                caller_name=self._caller_name,
            )
        )

        self._decl_device_rendered = (
            decl_device_rendered + "\n" + device_caller_rendered
        )

    def _render_shim_function(self):
        """Render external C shim functions for this struct constructor."""

        self._c_ext_shim_rendered = make_struct_conversion_operator_shim(
            shim_name=self._unique_shim_name,
            struct_name=self._struct_name,
            method_name=self._convop_decl.name,
            return_type=self._cast_to_type.name,
        )

        self._c_ext_shim_var_rendered = self.c_ext_shim_var_template.format(
            shim_rendered=self._c_ext_shim_rendered,
        )

        self.ShimFunctions.append(self._c_ext_shim_rendered)

    def _render_lowering(self):
        """Render lowering codes for this struct constructor."""

        self.Imports.add("from numba.core.extending import lower_cast")

        self._lowering_rendered = (
            self.struct_conversion_op_lowering_template.format(
                struct_name=self._struct_name,
                cast_to_type=self._nb_cast_to_type_str,
                struct_type_name=self._struct_type_name,
                struct_device_caller_name=self._caller_name,
                unique_shim_name=self._unique_shim_name,
            )
        )

    def _render(self):
        """Render FFI, lowering and C shim functions of the constructor.

        Note that the typing still needs to be handled on a higher layer.
        """

        self._render_decl_device()
        self._render_shim_function()
        self._render_lowering()

        lower_body = self.lowering_body_template.format(
            shim_var=self._c_ext_shim_var_rendered,
            decl_device=self._decl_device_rendered,
            lowering=self._lowering_rendered,
        )
        lower_body = indent(lower_body, " " * 4)

        self._python_rendered = self.lower_scope_template.format(
            lower_scope_name=self._lower_scope_name,
            body=lower_body,
        )

        self._c_rendered = self._c_ext_shim_rendered


class StaticStructConversionOperatorsRenderer(BaseRenderer):
    """Renderer for all conversion operators of a struct.

    Parameters
    ----------

    convop_decls: list[StructMethod]
        A list of conversion operators declarations.
    struct_name: str
        Name of the struct.
    struct_type_class: str
        Name of the new numba type class in the binding script.
    struct_type_name: str
        Name of the instantiated numba type in the binding script.
    """

    def __init__(
        self,
        convop_decls: list[StructMethod],
        struct_name,
        struct_type_class,
        struct_type_name,
        header_path,
    ):
        self._convop_decls = convop_decls
        self._struct_name = struct_name
        self._struct_type_class = struct_type_class
        self._struct_type_name = struct_type_name
        self._header_path = header_path

        self._python_rendered = ""
        self._c_rendered = ""

    def _render(self):
        """Render all struct constructors."""

        for convop_decl in self._convop_decls:
            renderer = StaticStructConversionOperatorRenderer(
                struct_name=self._struct_name,
                struct_type_class=self._struct_type_class,
                struct_type_name=self._struct_type_name,
                header_path=self._header_path,
                convop_decl=convop_decl,
            )
            renderer._render()

            self._python_rendered += renderer._python_rendered
            self._c_rendered += renderer._c_rendered

    @property
    def python_rendered(self) -> str:
        """The python script that contains the bindings to all constructors."""
        return self._python_rendered

    @property
    def c_rendered(self) -> str:
        """The C program that contains the shim functions to all constructors."""
        return self._c_rendered


class StaticStructRegularMethodRenderer(BaseRenderer):
    """Renderer for a single regular method of a struct."""

    c_ext_shim_var_template = """
shim_raw_str = \"\"\"{shim_rendered}\"\"\"
"""

    struct_method_device_decl_template = """
{device_decl_name} = declare_device(
    '{unique_shim_name}',
    {return_type}(
        CPointer({struct_type_name}),
        {pointer_wrapped_param_types}
    )
)
"""

    struct_method_device_caller_template = """
def {device_caller_name}({nargs}):
    return {device_decl_name}({nargs})
"""

    struct_method_lowering_template = """
@lower("{struct_name}.{method_name}", {struct_type_name}, {param_types})
def _{lower_fn_suffix}(context, builder, sig, args):
    context.active_code_library.add_linking_file(shim_obj)
    shim_stream.write_with_key("{unique_shim_name}", shim_raw_str)

    argptrs = [builder.alloca(context.get_value_type(arg)) for arg in sig.args]
    for ptr, ty, arg in zip(argptrs, sig.args, args):
        builder.store(arg, ptr, align=getattr(ty, "alignof_", None))

    return context.compile_internal(
        builder,
        {device_caller_name},
        signature(
            {return_type},
            CPointer({struct_type_name}),
            {pointer_wrapped_param_types}
        ),
        argptrs,
    )
"""

    lowering_body_template = """
{shim_var}
{decl_device}
{lowering}
"""

    lower_scope_template = """
def {lower_scope_name}(shim_stream, shim_obj):
{body}

{lower_scope_name}(shim_stream, shim_obj)
"""

    def __init__(
        self,
        struct_name: str,
        python_struct_name: str,
        struct_type_name: str,
        header_path: str,
        method_decl: StructMethod,
    ):
<<<<<<< HEAD
        """
        Initialize a renderer for a single struct regular method and cache derived naming and type info used during code generation.
        
        Parameters:
        	struct_name (str): Original C/C++ struct name from the header.
        	python_struct_name (str): Python-facing struct name used for generated Numba/typing symbols.
        	struct_type_name (str): Fully-qualified Numba type identifier for the struct.
        	header_path (str): Path to the C/C++ header that declares the struct.
        	method_decl (StructMethod): Parsed method declaration; used to derive parameter/return types, mangled names, and signatures.
        """
=======
>>>>>>> c41116b4
        super().__init__(method_decl)
        self._struct_name = struct_name
        self._python_struct_name = python_struct_name
        self._struct_type_name = struct_type_name
        self._header_path = header_path
        self._method_decl = method_decl

        # Cache Numba param and return types (as strings)
        self._nb_param_types = [
            to_numba_type_str(arg.unqualified_non_ref_type_name)
            for arg in self._method_decl.param_types
        ]
        self._nb_param_types_str = (
            ", ".join(map(str, self._nb_param_types)) or ""
        )
        self._nb_return_type = to_numba_type_str(
            self._method_decl.return_type.unqualified_non_ref_type_name
        )
        self._nb_return_type_str = str(self._nb_return_type)

        # Pointers for interop
        def wrap_pointer(typ):
<<<<<<< HEAD
            """
            Construct a CPointer wrapper string for the given type.
            
            Parameters:
            	typ (str): The underlying type name or type-string to wrap.
            
            Returns:
            	str: A string representing the CPointer-wrapped type, e.g. "CPointer(int32)".
            """
=======
>>>>>>> c41116b4
            return f"CPointer({typ})"

        _pointer_wrapped_param_types = [
            wrap_pointer(typ) for typ in self._nb_param_types
        ]
        self._pointer_wrapped_param_types_str = ", ".join(
            _pointer_wrapped_param_types
        )

        # Unique shim name and helpers
        self._unique_shim_name = deduplicate_overloads(
            f"__{self._method_decl.mangled_name}_nbst"
        )
        self._device_decl_name = (
            f"_method_decl_{self._method_decl.mangled_name}"
        )
        self._device_caller_name = (
            f"_device_caller_{self._method_decl.mangled_name}"
        )
        self._lower_fn_suffix = f"lower_{self._method_decl.mangled_name}"
        self._lower_scope_name = f"_lower_{self._method_decl.mangled_name}"

    @property
    def signature_str(self) -> str:
<<<<<<< HEAD
        """
        Builds the typing signature string for this method including the receiver.
        
        Returns:
            signature_str (str): A string formatted as
            "signature(<return_type>, <param_types>, recvr=<receiver_type>)" or
            "signature(<return_type>, recvr=<receiver_type>)" when there are no parameters.
        """
=======
        """signature string for typing with recvr specified"""
>>>>>>> c41116b4
        recvr = self._struct_type_name
        if self._nb_param_types_str:
            return (
                f"signature({self._nb_return_type_str}, "
                f"{self._nb_param_types_str}, recvr={recvr})"
            )
        else:
            return f"signature({self._nb_return_type_str}, recvr={recvr})"
<<<<<<< HEAD

    def _render_decl_device(self):
        """
        Render the CUDA device declaration and its Python-facing device-caller for this struct method and store the combined source.
        
        This method:
        - Ensures required imports are registered on self.Imports.
        - Formats the device declaration and a small Python device-caller using the renderer's template fields (device/caller names, return type, struct type, pointer-wrapped parameter types).
        - Builds a positional argument list based on the method's parameters and concatenates the declaration and caller into self._decl_device_rendered.
        """
        self.Imports.add("from numba.cuda import declare_device")
        self.Imports.add("from numba.core.typing import signature")
        self.Imports.add("from numba.types import CPointer")

        decl_device_rendered = self.struct_method_device_decl_template.format(
            device_decl_name=self._device_decl_name,
            unique_shim_name=self._unique_shim_name,
            return_type=self._nb_return_type_str,
            struct_type_name=self._struct_type_name,
            pointer_wrapped_param_types=self._pointer_wrapped_param_types_str,
        )

=======

    def _render_decl_device(self):
        self.Imports.add("from numba.cuda import declare_device")
        self.Imports.add("from numba.core.typing import signature")
        self.Imports.add("from numba.types import CPointer")

        decl_device_rendered = self.struct_method_device_decl_template.format(
            device_decl_name=self._device_decl_name,
            unique_shim_name=self._unique_shim_name,
            return_type=self._nb_return_type_str,
            struct_type_name=self._struct_type_name,
            pointer_wrapped_param_types=self._pointer_wrapped_param_types_str,
        )

>>>>>>> c41116b4
        nargs = [f"arg_{i}" for i in range(len(self._method_decl.params) + 1)]
        nargs_str = ", ".join(nargs)
        device_caller_rendered = (
            self.struct_method_device_caller_template.format(
                device_caller_name=self._device_caller_name,
                nargs=nargs_str,
                device_decl_name=self._device_decl_name,
            )
        )

        self._decl_device_rendered = (
            decl_device_rendered + "\n" + device_caller_rendered
        )

    def _render_shim_function(self):
<<<<<<< HEAD
        """
        Generate and register the C-extension shim for this struct method.
        
        Stores the generated C shim text in _c_ext_shim_rendered, creates a variable-wrapped string in _c_ext_shim_var_rendered, and appends the shim to the ShimFunctions list.
        """
=======
>>>>>>> c41116b4
        self._c_ext_shim_rendered = make_struct_regular_method_shim(
            shim_name=self._unique_shim_name,
            struct_name=self._struct_name,
            method_name=self._method_decl.name,
            return_type=self._method_decl.return_type.unqualified_non_ref_type_name,
            params=self._method_decl.params,
        )
        self._c_ext_shim_var_rendered = self.c_ext_shim_var_template.format(
            shim_rendered=self._c_ext_shim_rendered
        )
        self.ShimFunctions.append(self._c_ext_shim_rendered)

    def _render_lowering(self):
<<<<<<< HEAD
        """
        Render and store the Numba lowering code for the struct method.
        
        Generates the CUDA lowering function for this method using the renderer's lowering template, registers the required `lower` import, and assigns the resulting source string to `self._lowering_rendered`.
        """
=======
>>>>>>> c41116b4
        self.Imports.add("from numba.cuda.cudaimpl import lower")

        param_types = self._nb_param_types_str or ""
        lowering_rendered = self.struct_method_lowering_template.format(
            struct_name=self._python_struct_name,
            method_name=self._method_decl.name,
            struct_type_name=self._struct_type_name,
            param_types=param_types,
            device_caller_name=self._device_caller_name,
            return_type=self._nb_return_type_str,
            pointer_wrapped_param_types=self._pointer_wrapped_param_types_str,
            lower_fn_suffix=self._lower_fn_suffix,
            unique_shim_name=self._unique_shim_name,
        )
        self._lowering_rendered = lowering_rendered

    def _render(self):
<<<<<<< HEAD
        """
        Orchestrates rendering of a single struct conversion/operator: produces the Python lowering scope and the C shim.
        
        Calls the device declaration, C shim generation, and lowering renderers, then combines their template outputs into the final Python lowering body (stored on self._python_rendered) and the final C shim string (stored on self._c_rendered).
        """
=======
>>>>>>> c41116b4
        self._render_decl_device()
        self._render_shim_function()
        self._render_lowering()

        lower_body = self.lowering_body_template.format(
            shim_var=self._c_ext_shim_var_rendered,
            decl_device=self._decl_device_rendered,
            lowering=self._lowering_rendered,
        )
        lower_body = indent(lower_body, " " * 4)

        self._python_rendered = self.lower_scope_template.format(
            lower_scope_name=self._lower_scope_name,
            body=lower_body,
        )
        self._c_rendered = self._c_ext_shim_rendered


class StaticStructRegularMethodsRenderer(BaseRenderer):
    """Renderer for all regular (non-operator) member functions of a struct."""

    method_template_typing_template = """
@register
class {method_template_name}(ConcreteTemplate):
    key = f"{{{struct_type_name}}}.{method_name}"
    cases = [{signatures}]
"""

    def __init__(
        self,
        struct_name: str,
        python_struct_name: str,
        struct_type_name: str,
        header_path: str,
        method_decls: list[StructMethod],
    ):
        """
        Initialize the renderer for a struct's regular member methods.
        
        Parameters:
            struct_name (str): Original C/C++ struct name.
            python_struct_name (str): Public Python-facing name used in generated typing and symbols.
            struct_type_name (str): Internal Numba type name for the struct.
            header_path (str): Path to the C/C++ header that declares the struct.
            method_decls (list[StructMethod]): Declarations of the struct's member functions to render.
        
        Initializes internal containers for accumulated Python and C output, and maps for per-method typing templates and collected signatures.
        """
        super().__init__(method_decls)
        self._struct_name = struct_name
        self._python_struct_name = python_struct_name
        self._struct_type_name = struct_type_name
        self._header_path = header_path
        self._method_decls = method_decls

        self._python_rendered = ""
        self._c_rendered = ""
        self._method_templates: dict[str, str] = {}
        self._method_signatures: dict[str, list[str]] = {}

    def _render(self):
        """
        Render lowering, C shims, and typing templates for all regular methods of the struct.
        
        This populates the renderer's imports and appends per-overload lowering/python bindings and C shim code to self._python_rendered and self._c_rendered. For each method declaration it collects a typing signature (stored in self._method_signatures) and, after processing overloads, emits a ConcreteTemplate typing class for each method name and records the template name in self._method_templates.
        
        Side effects:
        - Adds required imports to self.Imports.
        - Appends generated Python lowering/typing code to self._python_rendered.
        - Appends generated C shim code to self._c_rendered.
        - Updates self._method_signatures (mapping method name -> list of signatures).
        - Updates self._method_templates (mapping method name -> generated template name).
        - Emits a warning and skips a method if an unknown type is encountered.
        """
        self.Imports.add(
            "from numba.cuda.typing.templates import ConcreteTemplate"
        )
        self.Imports.add("from numba.core.typing import signature")
        # Lowering imports are added by sub-renderers

        # Render per-overload lowering and collect signatures
        for m in self._method_decls:
            try:
                mr = StaticStructRegularMethodRenderer(
                    struct_name=self._struct_name,
                    python_struct_name=self._python_struct_name,
                    struct_type_name=self._struct_type_name,
                    header_path=self._header_path,
                    method_decl=m,
                )
            except TypeNotFoundError:
                warnings.warn(
                    f"Unknown type in method declaration. Skipping binding for {str(m)}"
                )
                continue

            mr._render()
            self._python_rendered += mr._python_rendered
            self._c_rendered += mr._c_rendered

            sig = mr.signature_str
            self._method_signatures.setdefault(m.name, []).append(sig)

        # Render typing templates per method name
        for method_name, sigs in self._method_signatures.items():
            # We don't use the mangled name here because each template contains all
            # signatures for overloading.
            template_name = (
                f"_method_template_{self._struct_name}_{method_name}"
            )
            signatures_str = ", ".join(sigs)
            typed = self.method_template_typing_template.format(
                method_template_name=template_name,
                struct_type_name=self._struct_type_name,
                method_name=method_name,
                signatures=signatures_str,
            )
            self._python_rendered += typed
            self._method_templates[method_name] = template_name

    @property
    def python_rendered(self) -> str:
        return self._python_rendered

    @property
    def c_rendered(self) -> str:
        return self._c_rendered

    @property
    def method_templates(self) -> dict[str, str]:
        """Mapping: method name -> ConcreteTemplate class name"""
        return self._method_templates


class StaticStructRenderer(BaseRenderer):
    """Renderer that renders bindings to a single CUDA C++ struct.

    Parameters
    ----------
    decl: Struct
        Declaration of the struct.
    parent_type: type | None
        The parent Numba type of the new struct type created. If None, default to numba.types.Type.
    data_model: type | None
        The data model of the new struct type. If None, default to numba.core.datamodel.StructModel.
    header_path: os.PathLike
        Path to the header that contains the declaration of the struct.
    aliases: list[str], optional
        TODO: If the struct has other aliases, specify them here. Numbast creates
        aliased objects that references the original python API object.
    """

    typing_template = """
# Typing for {struct_name}
class {struct_type_class_name}({parent_type}):
    def __init__(self):
        super().__init__(name="{struct_name}")
        self.alignof_ = {struct_alignof}
        self.bitwidth = {struct_sizeof} * 8

    def can_convert_from(self, typingctx, other):
        from numba.core.typeconv import Conversion
        if other in [{implicit_conversion_types}]:
            return Conversion.safe

{struct_type_name} = {struct_type_class_name}()
"""

    python_api_template = """
# Make Python API for struct
{struct_name} = type("{struct_name}", (), {{"_nbtype": {struct_type_name}}})

as_numba_type.register({struct_name}, {struct_type_name})
"""

    primitive_data_model_template = """
@register_model({struct_type_class_name})
class {struct_model_name}(PrimitiveModel):
    def __init__(self, dmm, fe_type):
        be_type = ir.IntType(fe_type.bitwidth)
        super({struct_model_name}, self).__init__(dmm, fe_type, be_type)
"""

    struct_data_model_template = """
@register_model({struct_type_class_name})
class {struct_model_name}(StructModel):
    def __init__(self, dmm, fe_type):
        members = [{member_types_tuples}]
        super().__init__(dmm, fe_type, members)
"""

    resolve_methods_template = """
    def resolve_{attr_name}(self, obj):
        return {numba_type}
"""

    make_attribute_wrappers_template = """
make_attribute_wrapper({struct_type_class_name}, "{attr_name}", "{attr_name}")
"""

    struct_attribute_typing_template = """
@register_attr
class {struct_attr_typing_name}(AttributeTemplate):
    key = {type_name}

    {resolve_methods}

{make_attribute_wrappers}
"""

    resolve_method_template = """
    def resolve_{method_name}(self, obj):
        return BoundFunction({template_name}, obj)
    """

    _parent_type_str: str
    """Qualified name of parent type."""

    def __init__(
        self,
        decl: Struct,
        parent_type: type | None,
        data_model: type | None,
        header_path: os.PathLike | str,
        struct_prefix_removal: list[str] | None = None,
        aliases: list[str] = [],
    ):
        """
        Initialize renderer state for a CUDA struct binding and register related symbols and imports.
        
        Parameters:
            decl (Struct): Parsed struct declaration to render.
            parent_type (type | None): Numba parent type to inherit from; defaults to `Type` when None.
            data_model (type | None): Numba data model to use (`StructModel` by default).
            header_path (os.PathLike | str): Path to the C/C++ header that declares the struct.
            struct_prefix_removal (list[str] | None): Optional list of prefixes to remove from the struct's name for Python-facing identifiers.
            aliases (list[str]): Optional additional public names to expose for the struct.
        
        Side effects:
            - Registers required numba type and datamodel imports.
            - Computes and stores python-facing and internal identifier names.
            - Records a mapping from the original struct name to the generated Numba type name in CTYPE_TO_NBTYPE_STR.
            - Appends public symbol names to internal symbol lists used for export.
        """
        super().__init__(decl)
        self._struct_prefix_removal = struct_prefix_removal or []

        self._python_struct_name = _apply_prefix_removal(
            decl.name, self._struct_prefix_removal
        )
        self._struct_name = decl.name
        self._aliases = aliases

        if parent_type is None:
            parent_type = Type

        self._parent_type = parent_type

        if data_model is None:
            data_model = StructModel

        self._data_model = data_model

        self.Imports.add(
            f"from numba.types import {self._parent_type.__qualname__}"
        )
        self._parent_type_str = self._parent_type.__qualname__

        self.Imports.add(
            f"from numba.core.datamodel import {self._data_model.__qualname__}"
        )
        self._data_model_str = self._data_model.__qualname__

        # We use a prefix here to identify internal objects so that C object names
        # does not interfere with python's name mangling mechanism.
        self._struct_type_class_name = f"_type_class_{self._python_struct_name}"
        self._struct_type_name = f"_type_{self._python_struct_name}"
        self._struct_model_name = f"_model_{self._python_struct_name}"
        self._struct_attr_typing_name = (
            f"_attr_typing_{self._python_struct_name}"
        )

        self._header_path = header_path

        CTYPE_TO_NBTYPE_STR[self._struct_name] = self._struct_type_name

        # Track the public symbols that should be exposed via a
        # struct creation
        self._nbtype_symbols.append(self._struct_type_name)
        self._record_symbols.append(self._python_struct_name)

    def _render_typing(self):
        """
        Render the Numba typing block for this struct.
        
        Derives implicit conversion types from any converting constructors and formats the typing template, storing the result on self._typing_rendered.
        """

        implicit_conversion_types = ", ".join(
            [
                to_numba_type_str(
                    ctor.param_types[0].unqualified_non_ref_type_name
                )
                for ctor in self._decl.constructors()
                if ctor.kind == method_kind.converting_constructor
            ]
        )
        self._typing_rendered = self.typing_template.format(
            struct_type_class_name=self._struct_type_class_name,
            struct_type_name=self._struct_type_name,
            parent_type=self._parent_type_str,
            struct_name=self._python_struct_name,
            struct_alignof=self._decl.alignof_,
            struct_sizeof=self._decl.sizeof_,
            implicit_conversion_types=implicit_conversion_types,
        )

    def _render_python_api(self):
        """Render the Python API object of the struct.

        This is the python handle to use it in Numba kernels.
        """
        self.Imports.add("from numba.extending import as_numba_type")

        self._python_api_rendered = self.python_api_template.format(
            struct_type_name=self._struct_type_name,
            struct_name=self._python_struct_name,
        )

    def _render_data_model(self):
        """
        Render and store the Numba data model representation for this struct.
        
        If the configured data model is PrimitiveModel, add the required IR import and populate
        self._data_model_rendered with the primitive model template. If the data model is StructModel,
        collect the struct fields' Numba type strings, format them into a member tuple list, and
        populate self._data_model_rendered with the struct model template.
        
        Side effects:
        - Adds imports to self.Imports as needed.
        - Sets self._data_model_rendered.
        """

        self.Imports.add("from numba.core.extending import register_model")

        if self._data_model == PrimitiveModel:
            self.Imports.add("from llvmlite import ir")
            self._data_model_rendered = (
                self.primitive_data_model_template.format(
                    struct_type_class_name=self._struct_type_class_name,
                    struct_model_name=self._struct_model_name,
                    struct_name=self._struct_name,
                )
            )
        elif self._data_model == StructModel:
            member_types_tuples = [
                (
                    f.name,
                    to_numba_type_str(f.type_.unqualified_non_ref_type_name),
                )
                for f in self._decl.fields
            ]

            member_types_tuples_strs = [
                f"('{name}', {ty})" for name, ty in member_types_tuples
            ]

            member_types_str = ", ".join(member_types_tuples_strs)

            self._data_model_rendered = self.struct_data_model_template.format(
                struct_type_class_name=self._struct_type_class_name,
                struct_model_name=self._struct_model_name,
                member_types_tuples=member_types_str,
            )

    def _render_struct_attr(self):
        """Renders the typings of the struct attributes."""

        self._struct_attr_typing_rendered = ""

        if self._data_model == StructModel:
            self.Imports.add(
                "from numba.cuda.typing.templates import AttributeTemplate"
            )
            self.Imports.add(
                "from numba.core.extending import make_attribute_wrapper"
            )
            # For method attribute resolution
            self.Imports.add("from numba.types import BoundFunction")

            public_fields = [
                f for f in self._decl.fields if f.access == access_kind.public_
            ]

            resolve_methods = []
            attribute_wrappers = []
            for field in public_fields:
                resolve_methods.append(
                    self.resolve_methods_template.format(
                        attr_name=field.name,
                        numba_type=to_numba_type_str(
                            field.type_.unqualified_non_ref_type_name
                        ),
                    )
                )
                attribute_wrappers.append(
                    self.make_attribute_wrappers_template.format(
                        struct_type_class_name=self._struct_type_class_name,
                        attr_name=field.name,
                    )
                )

            # Add resolve methods for regular member functions
            if hasattr(self, "_method_template_map"):
                for mname, tmpl in self._method_template_map.items():
                    resolve_methods.append(
                        self.resolve_method_template.format(
                            method_name=mname,
                            template_name=tmpl,
                        )
                    )

            resolve_methods_str = "\n".join(resolve_methods)
            attribute_wrappers_str = "\n".join(attribute_wrappers)

            self._struct_attr_typing_rendered = (
                self.struct_attribute_typing_template.format(
                    type_name=self._struct_type_name,
                    struct_attr_typing_name=self._struct_attr_typing_name,
                    resolve_methods=resolve_methods_str,
                    make_attribute_wrappers=attribute_wrappers_str,
                )
            )

    def _render_regular_methods(self):
        """Render regular member functions of the struct."""
        static_methods_renderer = StaticStructRegularMethodsRenderer(
            struct_name=self._struct_name,
            python_struct_name=self._python_struct_name,
            struct_type_name=self._struct_type_name,
            header_path=self._header_path,
            method_decls=self._decl.regular_member_functions(),
        )
        static_methods_renderer._render()

        self._struct_methods_python_rendered = (
            static_methods_renderer.python_rendered
        )
        self._struct_methods_c_rendered = static_methods_renderer.c_rendered
        # Save method template map for attribute typing
        self._method_template_map = static_methods_renderer.method_templates

    def _render_struct_ctors(self):
        """
        Render all constructors for the struct and store their rendered outputs.
        
        Populates self._struct_ctors_python_rendered with the combined Python typing and lowering code for the struct's constructors, and self._struct_ctors_c_rendered with the combined C shim implementations.
        """
        static_ctors_renderer = StaticStructCtorsRenderer(
            struct_name=self._struct_name,
            python_struct_name=self._python_struct_name,
            struct_type_class=self._struct_type_class_name,
            struct_type_name=self._struct_type_name,
            header_path=self._header_path,
            ctor_decls=self._decl.constructors(),
        )
        static_ctors_renderer._render()

        self._struct_ctors_python_rendered = (
            static_ctors_renderer.python_rendered
        )
        self._struct_ctors_c_rendered = static_ctors_renderer.c_rendered

    def _render_conversion_ops(self):
        """Render operators of a struct."""
        static_convops_renderer = StaticStructConversionOperatorsRenderer(
            struct_name=self._struct_name,
            struct_type_class=self._struct_type_class_name,
            struct_type_name=self._struct_type_name,
            convop_decls=self._decl.conversion_operators(),
            header_path=self._header_path,
        )
        static_convops_renderer._render()

        self._struct_conversion_ops_python_rendered = (
            static_convops_renderer.python_rendered
        )
        self._struct_conversion_ops_c_rendered = (
            static_convops_renderer.c_rendered
        )

    def render_python(self) -> tuple[set[str], str]:
        """Renders the python portion of the bindings.

        At the end of the day, all artifacts are in python scripts. However,
        there are shim functions that are in C language stored as a plain
        string in Python. This function only renders the pure-python parts
        of the bindings. This includes typing, lowering, FFI declarations
        and python imports.

        Return
        ------
        imports_and_bindings: tuple[set[str], str]
            A tuple. The first element of the tuple is a set of import strings
            required to run the bindings. The second element of the tuple
            is the concatenated bindings script.
        """
        self.Imports.add("from numba.cuda import CUSource")

        self._render_typing()
        self._render_python_api()
        self._render_data_model()
        # Render method lowering/typing before attribute typing to reference templates
        self._render_regular_methods()
        self._render_struct_attr()
        self._render_struct_ctors()
        self._render_conversion_ops()

        self._python_rendered = f"""
{self._typing_rendered}
{self._python_api_rendered}
{self._data_model_rendered}
{self._struct_attr_typing_rendered}
{self._struct_methods_python_rendered}
{self._struct_ctors_python_rendered}
{self._struct_conversion_ops_python_rendered}
"""
        return self.Imports, self._python_rendered

    def render_c(self) -> tuple[set[str], str]:
        """Renders the C shim functions of the bindings.

        At the end of the day, all artifacts are in python scripts. However,
        there are shim functions that are in C language stored as a plain
        string in Python. This function renders these shim function codes.

        Return
        ------
        includes_and_shims: tuple[set[str], str]
            A tuple. The first element of the tuple is a set of include strings
            required to compile the shim function. The second element of the tuple
            is the concatenated shim function C program.
        """
        self.Includes.add(
            self.includes_template.format(header_path=self._header_path)
        )

        self._c_ext_merged_shim = "\n".join(
            [
                self._struct_ctors_c_rendered,
                self._struct_methods_c_rendered,
                self._struct_conversion_ops_c_rendered,
            ]
        )

        return self.Includes, self._c_ext_merged_shim


class StaticStructsRenderer(BaseRenderer):
    """Render a collection of CUDA struct declcarations.

    Parameters
    ----------
    decls: list[Struct]
        A list of CUDA struct declarations.
    specs: dict[str, tuple[type, type, PathLike]]
        A dictionary mapping the name of the structs to a tuple of
        Numba parent type, data model and header path. If unspecified,
        use `numba.types.Type`, `StructModel` and `default_header` by default.
    header_path: str
        The path to the header that contains the cuda struct declaration.
    excludes: list[str]
        A list of struct names to exclude from generation.
    """

    _python_rendered: list[tuple[set[str], str]]
    """The strings containing rendered python scripts of the struct bindings. Minus the C shim functions. The
    first element of the tuple are the imports necessary to configure the numba typings and lowerings. The second
    elements are the typing and lowering of the struct.
    """

    _c_rendered: list[tuple[set[str], str]]
    """The strings containing rendered C shim functions of the struct bindings. The first element of the tuple
    are the C includes that contains the declaration of the CUDA C++ struct. The second element are the shim function
    strings.
    """

    def __init__(
        self,
        decls: list[Struct],
        specs: dict[str, tuple[type | None, type | None, os.PathLike]],
        default_header: os.PathLike | str | None = None,
        struct_prefix_removal: list[str] | None = None,
        excludes: list[str] = [],
    ):
        """
        Initialize the renderer for multiple CUDA struct declarations.
        
        Create an instance that will render Python bindings and C shim code for the provided struct declarations and track rendering results.
        
        Parameters:
            decls (list[Struct]): List of parsed struct declarations to render.
            specs (dict[str, tuple[type | None, type | None, os.PathLike]]): Per-struct rendering specifications mapping struct name to a tuple of (parent Numba type or None, data model type or None, header path).
            default_header (os.PathLike | str | None): Fallback header path to use when a struct's header is not provided in `specs`.
            struct_prefix_removal (list[str] | None): Optional list of name prefixes to remove from struct names when generating python-facing identifiers; empty list if not provided.
            excludes (list[str]): Names of structs to skip during rendering.
        
        Side effects:
            Initializes internal accumulators `._python_rendered` and `._c_rendered` and stores provided configuration on the instance.
        """
        self._decls = decls
        self._specs = specs
        self._default_header = default_header
        self._struct_prefix_removal = struct_prefix_removal or []

        self._python_rendered = []
        self._c_rendered = []

        self._excludes = excludes

    def _render(
        self,
        with_imports: bool,
        with_shim_stream: bool,
    ):
        """
        Render Python and C bindings for the configured CUDA structs and assemble the final script strings.
        
        Processes each struct declaration (skipping any in the excludes list), instantiates a StaticStructRenderer for each, and collects per-struct Python and C outputs. Aggregates imports and concatenates the Python renderings into the instance attribute `_python_str`. Optionally prepends rendered imports when `with_imports` is True and injects a shim include when `with_shim_stream` is True. Clears `_shim_function_pystr` and `_c_str` at the end.
        
        Parameters:
            with_imports (bool): If True, prepend the global rendered imports to the final Python string.
            with_shim_stream (bool): If True, prepend a shim include for the default header to the final Python string.
        
        Raises:
            ValueError: If a struct declaration does not provide a header path.
        """
        for decl in self._decls:
            name = decl.name
            if name in self._excludes:
                continue

            nb_ty, nb_datamodel, header_path = self._specs.get(
                name, (Type, StructModel, self._default_header)
            )
            if header_path is None:
                raise ValueError(
                    f"CUDA struct {name} does not provide a header path."
                )

            SSR = StaticStructRenderer(
                decl,
                nb_ty,
                nb_datamodel,
                header_path,
                self._struct_prefix_removal,
            )

            self._python_rendered.append(SSR.render_python())
            self._c_rendered.append(SSR.render_c())

        imports = set()
        python_rendered = []
        for imp, py in self._python_rendered:
            imports |= imp
            python_rendered.append(py)

        self._python_str = ""

        if with_imports:
            self._python_str += "\n" + get_rendered_imports()

        if with_shim_stream:
            shim_include = f'"#include<{self._default_header}>"'
            self._python_str += "\n" + get_shim(shim_include)

        self._python_str += "\n" + "\n".join(python_rendered)

        self._shim_function_pystr = self._c_str = ""

    def render_as_str(
        self,
        *,
        with_imports: bool,
        with_shim_stream: bool,
    ) -> str:
        """Return the final assembled bindings in script. This output should be final."""

        self._render(with_imports, with_shim_stream)
        output = self._python_str
        file_logger.debug(output)

        return output<|MERGE_RESOLUTION|>--- conflicted
+++ resolved
@@ -151,7 +151,7 @@
     ):
         """
         Initialize a renderer for a single struct constructor and prepare cached type/name representations used during code generation.
-        
+
         Parameters:
             struct_name (str): Original C/C++ struct identifier.
             python_struct_name (str): Python-facing name to use in generated bindings and typing.
@@ -260,7 +260,7 @@
     def _render_lowering(self):
         """
         Generate and store the Numba lowering code for this struct constructor.
-        
+
         Formats the constructor lowering from the renderer's templates and writes the result to
         self._lowering_rendered. If the constructor is a converting (non-explicit single-argument)
         constructor, also append a `lower_cast` lowering that enables implicit conversion from the
@@ -364,7 +364,7 @@
     ):
         """
         Initialize the renderer for all constructors of a CUDA struct, storing inputs and preparing Python/C output accumulators.
-        
+
         Parameters:
             ctor_decls (list[StructMethod]): List of constructor declarations to render.
             struct_name (str): Original struct name from the declaration.
@@ -388,9 +388,9 @@
     def _render_typing(self, signature_strs: list[str]):
         """
         Render the ConcreteTemplate typing class for the struct's constructors using provided overload signatures.
-        
+
         Parameters:
-        	signature_strs (list[str]): Numba `signature` strings for each constructor overload to include in the generated typing template.
+                signature_strs (list[str]): Numba `signature` strings for each constructor overload to include in the generated typing template.
         """
 
         self.Imports.add(
@@ -411,7 +411,7 @@
     def _render(self):
         """
         Render all constructors for the struct and assemble their Python and C outputs.
-        
+
         Iterates over the stored constructor declarations, instantiates a StaticStructCtorRenderer
         for each, and invokes its rendering. Accumulates each renderer's Python and C fragments
         into this renderer's outputs and collects constructor typing signatures.
@@ -770,19 +770,17 @@
         header_path: str,
         method_decl: StructMethod,
     ):
-<<<<<<< HEAD
-        """
-        Initialize a renderer for a single struct regular method and cache derived naming and type info used during code generation.
-        
+        """
+        Initialize a renderer for a single struct regular method and cache derived naming and type info used during code
+        generation.
+
         Parameters:
-        	struct_name (str): Original C/C++ struct name from the header.
-        	python_struct_name (str): Python-facing struct name used for generated Numba/typing symbols.
-        	struct_type_name (str): Fully-qualified Numba type identifier for the struct.
-        	header_path (str): Path to the C/C++ header that declares the struct.
-        	method_decl (StructMethod): Parsed method declaration; used to derive parameter/return types, mangled names, and signatures.
-        """
-=======
->>>>>>> c41116b4
+            struct_name (str): Original C/C++ struct name from the header.
+            python_struct_name (str): Python-facing struct name used for generated Numba/typing symbols.
+            struct_type_name (str): Fully-qualified Numba type identifier for the struct.
+            header_path (str): Path to the C/C++ header that declares the struct.
+            method_decl (StructMethod): Parsed method declaration; used to derive parameter/return types, mangled names, and signatures.
+        """
         super().__init__(method_decl)
         self._struct_name = struct_name
         self._python_struct_name = python_struct_name
@@ -805,18 +803,15 @@
 
         # Pointers for interop
         def wrap_pointer(typ):
-<<<<<<< HEAD
             """
             Construct a CPointer wrapper string for the given type.
-            
+
             Parameters:
-            	typ (str): The underlying type name or type-string to wrap.
-            
+                typ (str): The underlying type name or type-string to wrap.
+
             Returns:
-            	str: A string representing the CPointer-wrapped type, e.g. "CPointer(int32)".
+                str: A string representing the CPointer-wrapped type, e.g. "CPointer(int32)".
             """
-=======
->>>>>>> c41116b4
             return f"CPointer({typ})"
 
         _pointer_wrapped_param_types = [
@@ -841,18 +836,14 @@
 
     @property
     def signature_str(self) -> str:
-<<<<<<< HEAD
         """
         Builds the typing signature string for this method including the receiver.
-        
+
         Returns:
             signature_str (str): A string formatted as
             "signature(<return_type>, <param_types>, recvr=<receiver_type>)" or
             "signature(<return_type>, recvr=<receiver_type>)" when there are no parameters.
         """
-=======
-        """signature string for typing with recvr specified"""
->>>>>>> c41116b4
         recvr = self._struct_type_name
         if self._nb_param_types_str:
             return (
@@ -861,16 +852,18 @@
             )
         else:
             return f"signature({self._nb_return_type_str}, recvr={recvr})"
-<<<<<<< HEAD
 
     def _render_decl_device(self):
         """
-        Render the CUDA device declaration and its Python-facing device-caller for this struct method and store the combined source.
-        
+        Render the CUDA device declaration and its Python-facing device-caller for this struct method and store the
+        combined source.
+
         This method:
         - Ensures required imports are registered on self.Imports.
-        - Formats the device declaration and a small Python device-caller using the renderer's template fields (device/caller names, return type, struct type, pointer-wrapped parameter types).
-        - Builds a positional argument list based on the method's parameters and concatenates the declaration and caller into self._decl_device_rendered.
+        - Formats the device declaration and a small Python device-caller using the renderer's template fields
+          (device/caller names, return type, struct type, pointer-wrapped parameter types).
+        - Builds a positional argument list based on the method's parameters and concatenates the declaration and caller
+          into self._decl_device_rendered.
         """
         self.Imports.add("from numba.cuda import declare_device")
         self.Imports.add("from numba.core.typing import signature")
@@ -884,22 +877,6 @@
             pointer_wrapped_param_types=self._pointer_wrapped_param_types_str,
         )
 
-=======
-
-    def _render_decl_device(self):
-        self.Imports.add("from numba.cuda import declare_device")
-        self.Imports.add("from numba.core.typing import signature")
-        self.Imports.add("from numba.types import CPointer")
-
-        decl_device_rendered = self.struct_method_device_decl_template.format(
-            device_decl_name=self._device_decl_name,
-            unique_shim_name=self._unique_shim_name,
-            return_type=self._nb_return_type_str,
-            struct_type_name=self._struct_type_name,
-            pointer_wrapped_param_types=self._pointer_wrapped_param_types_str,
-        )
-
->>>>>>> c41116b4
         nargs = [f"arg_{i}" for i in range(len(self._method_decl.params) + 1)]
         nargs_str = ", ".join(nargs)
         device_caller_rendered = (
@@ -915,14 +892,12 @@
         )
 
     def _render_shim_function(self):
-<<<<<<< HEAD
         """
         Generate and register the C-extension shim for this struct method.
-        
-        Stores the generated C shim text in _c_ext_shim_rendered, creates a variable-wrapped string in _c_ext_shim_var_rendered, and appends the shim to the ShimFunctions list.
-        """
-=======
->>>>>>> c41116b4
+
+        Stores the generated C shim text in _c_ext_shim_rendered, creates a variable-wrapped string in
+        _c_ext_shim_var_rendered, and appends the shim to the ShimFunctions list.
+        """
         self._c_ext_shim_rendered = make_struct_regular_method_shim(
             shim_name=self._unique_shim_name,
             struct_name=self._struct_name,
@@ -936,14 +911,12 @@
         self.ShimFunctions.append(self._c_ext_shim_rendered)
 
     def _render_lowering(self):
-<<<<<<< HEAD
         """
         Render and store the Numba lowering code for the struct method.
-        
-        Generates the CUDA lowering function for this method using the renderer's lowering template, registers the required `lower` import, and assigns the resulting source string to `self._lowering_rendered`.
-        """
-=======
->>>>>>> c41116b4
+
+        Generates the CUDA lowering function for this method using the renderer's lowering template, registers the
+        required `lower` import, and assigns the resulting source string to `self._lowering_rendered`.
+        """
         self.Imports.add("from numba.cuda.cudaimpl import lower")
 
         param_types = self._nb_param_types_str or ""
@@ -961,14 +934,14 @@
         self._lowering_rendered = lowering_rendered
 
     def _render(self):
-<<<<<<< HEAD
-        """
-        Orchestrates rendering of a single struct conversion/operator: produces the Python lowering scope and the C shim.
-        
-        Calls the device declaration, C shim generation, and lowering renderers, then combines their template outputs into the final Python lowering body (stored on self._python_rendered) and the final C shim string (stored on self._c_rendered).
-        """
-=======
->>>>>>> c41116b4
+        """
+        Orchestrates rendering of a single struct conversion/operator: produces the Python lowering scope and the C
+        shim.
+
+        Calls the device declaration, C shim generation, and lowering renderers, then combines their template outputs
+        into the final Python lowering body (stored on self._python_rendered) and the final C shim string (stored on
+        self._c_rendered).
+        """
         self._render_decl_device()
         self._render_shim_function()
         self._render_lowering()
@@ -1007,14 +980,14 @@
     ):
         """
         Initialize the renderer for a struct's regular member methods.
-        
+
         Parameters:
             struct_name (str): Original C/C++ struct name.
             python_struct_name (str): Public Python-facing name used in generated typing and symbols.
             struct_type_name (str): Internal Numba type name for the struct.
             header_path (str): Path to the C/C++ header that declares the struct.
             method_decls (list[StructMethod]): Declarations of the struct's member functions to render.
-        
+
         Initializes internal containers for accumulated Python and C output, and maps for per-method typing templates and collected signatures.
         """
         super().__init__(method_decls)
@@ -1032,9 +1005,9 @@
     def _render(self):
         """
         Render lowering, C shims, and typing templates for all regular methods of the struct.
-        
+
         This populates the renderer's imports and appends per-overload lowering/python bindings and C shim code to self._python_rendered and self._c_rendered. For each method declaration it collects a typing signature (stored in self._method_signatures) and, after processing overloads, emits a ConcreteTemplate typing class for each method name and records the template name in self._method_templates.
-        
+
         Side effects:
         - Adds required imports to self.Imports.
         - Appends generated Python lowering/typing code to self._python_rendered.
@@ -1198,7 +1171,7 @@
     ):
         """
         Initialize renderer state for a CUDA struct binding and register related symbols and imports.
-        
+
         Parameters:
             decl (Struct): Parsed struct declaration to render.
             parent_type (type | None): Numba parent type to inherit from; defaults to `Type` when None.
@@ -1206,7 +1179,7 @@
             header_path (os.PathLike | str): Path to the C/C++ header that declares the struct.
             struct_prefix_removal (list[str] | None): Optional list of prefixes to remove from the struct's name for Python-facing identifiers.
             aliases (list[str]): Optional additional public names to expose for the struct.
-        
+
         Side effects:
             - Registers required numba type and datamodel imports.
             - Computes and stores python-facing and internal identifier names.
@@ -1263,7 +1236,7 @@
     def _render_typing(self):
         """
         Render the Numba typing block for this struct.
-        
+
         Derives implicit conversion types from any converting constructors and formats the typing template, storing the result on self._typing_rendered.
         """
 
@@ -1301,12 +1274,12 @@
     def _render_data_model(self):
         """
         Render and store the Numba data model representation for this struct.
-        
+
         If the configured data model is PrimitiveModel, add the required IR import and populate
         self._data_model_rendered with the primitive model template. If the data model is StructModel,
         collect the struct fields' Numba type strings, format them into a member tuple list, and
         populate self._data_model_rendered with the struct model template.
-        
+
         Side effects:
         - Adds imports to self.Imports as needed.
         - Sets self._data_model_rendered.
@@ -1424,7 +1397,7 @@
     def _render_struct_ctors(self):
         """
         Render all constructors for the struct and store their rendered outputs.
-        
+
         Populates self._struct_ctors_python_rendered with the combined Python typing and lowering code for the struct's constructors, and self._struct_ctors_c_rendered with the combined C shim implementations.
         """
         static_ctors_renderer = StaticStructCtorsRenderer(
@@ -1566,16 +1539,16 @@
     ):
         """
         Initialize the renderer for multiple CUDA struct declarations.
-        
+
         Create an instance that will render Python bindings and C shim code for the provided struct declarations and track rendering results.
-        
+
         Parameters:
             decls (list[Struct]): List of parsed struct declarations to render.
             specs (dict[str, tuple[type | None, type | None, os.PathLike]]): Per-struct rendering specifications mapping struct name to a tuple of (parent Numba type or None, data model type or None, header path).
             default_header (os.PathLike | str | None): Fallback header path to use when a struct's header is not provided in `specs`.
             struct_prefix_removal (list[str] | None): Optional list of name prefixes to remove from struct names when generating python-facing identifiers; empty list if not provided.
             excludes (list[str]): Names of structs to skip during rendering.
-        
+
         Side effects:
             Initializes internal accumulators `._python_rendered` and `._c_rendered` and stores provided configuration on the instance.
         """
@@ -1596,13 +1569,13 @@
     ):
         """
         Render Python and C bindings for the configured CUDA structs and assemble the final script strings.
-        
+
         Processes each struct declaration (skipping any in the excludes list), instantiates a StaticStructRenderer for each, and collects per-struct Python and C outputs. Aggregates imports and concatenates the Python renderings into the instance attribute `_python_str`. Optionally prepends rendered imports when `with_imports` is True and injects a shim include when `with_shim_stream` is True. Clears `_shim_function_pystr` and `_c_str` at the end.
-        
+
         Parameters:
             with_imports (bool): If True, prepend the global rendered imports to the final Python string.
             with_shim_stream (bool): If True, prepend a shim include for the default header to the final Python string.
-        
+
         Raises:
             ValueError: If a struct declaration does not provide a header path.
         """
