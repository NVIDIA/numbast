# SPDX-FileCopyrightText: Copyright (c) 2024 NVIDIA CORPORATION & AFFILIATES. All rights reserved.
# SPDX-License-Identifier: Apache-2.0

from logging import getLogger, FileHandler
import tempfile
import os

from ast_canopy.pylibastcanopy import Enum

from numbast.static.renderer import BaseRenderer, get_rendered_imports
from numbast.static.types import register_enum_type_str
from numbast.utils import _apply_prefix_removal

file_logger = getLogger(f"{__name__}")
logger_path = os.path.join(tempfile.gettempdir(), "test.py")
file_logger.debug(f"Struct debug outputs are written to {logger_path}")
file_logger.addHandler(FileHandler(logger_path))


class StaticEnumRenderer(BaseRenderer):
    """Render a single C++ enum type.

    A C++ enum is trivially mapped into a python `IntEnum` class.
    """

    enum_template = """
class {enum_name}(IntEnum):
{enumerators}
"""
    enumerator_template = "    {enumerator} = {value}"

    def __init__(
        self, decl: Enum, enum_prefix_removal: list[str] | None = None
    ):
<<<<<<< HEAD
        """
        Initialize the renderer for a single C++ enum and derive its Python enum name.
        
        Parameters:
            decl (Enum): The parsed C++ enum declaration to render.
            enum_prefix_removal (list[str] | None): Prefix strings to remove from the C++ enum and enumerator names when deriving Python identifiers; empty list if None.
        
        Description:
            Stores the declaration and prefix-removal configuration, computes the Python enum name from the C++ name using the provided prefixes, and appends that Python name to the renderer's symbol list.
        """
=======
>>>>>>> c41116b4
        self._decl = decl
        self._enum_prefix_removal = enum_prefix_removal or []

        self._enum_name = _apply_prefix_removal(
            self._decl.name, self._enum_prefix_removal
        )

        self._enum_symbols.append(self._enum_name)

    def _render(self):
        """
        Render the stored C++ enum declaration into a Python IntEnum class and store the generated source.
        
        This method:
        - Ensures required imports for `IntEnum`, `IntEnumMember`, and `int64` are added to the renderer's import set.
        - Registers the mapping from the original C++ enum name to the computed Python enum name.
        - Applies configured prefix removal to each enumerator, formats enumerator lines, and assembles the final class text.
        - Writes the resulting Python class source into `self._python_rendered`.
        """
        self.Imports.add("from enum import IntEnum")
        self.Imports.add("from numba.types import IntEnumMember")
        self.Imports.add("from numba.types import int64")

        register_enum_type_str(self._decl.name, self._enum_name)

        enumerators = []
        for enumerator, value in zip(
            self._decl.enumerators, self._decl.enumerator_values
        ):
            py_name = _apply_prefix_removal(
                enumerator, self._enum_prefix_removal
            )
            enumerators.append(
                self.enumerator_template.format(enumerator=py_name, value=value)
            )

        self._python_rendered = self.enum_template.format(
            enum_name=self._enum_name, enumerators="\n".join(enumerators)
        )


class StaticEnumsRenderer(BaseRenderer):
    """Create bindings for a collection of C++ Enums.

    Since enums creates a new C++ type. It should be invoked before making struct / function bindings.
    """

    def __init__(
        self, decls: list[Enum], enum_prefix_removal: list[str] | None = None
    ):
<<<<<<< HEAD
        """
        Initialize the renderer for a collection of C++ enum declarations.
        
        Parameters:
            decls (list[Enum]): The list of enum declarations to render.
            enum_prefix_removal (list[str] | None): Optional list of prefixes to remove from enum and enumerator names when generating Python bindings; defaults to an empty list.
        
        Notes:
            Initializes internal state and a list to accumulate per-enum rendered Python strings.
        """
=======
>>>>>>> c41116b4
        super().__init__(decls)
        self._decls = decls
        self._enum_prefix_removal = enum_prefix_removal or []

        self._python_rendered: list[str] = []

    def _render(self, with_imports):
        """
        Render all stored C++ enum declarations into Python binding source and store the result on the renderer instance.
        
        This populates self._python_rendered with each enum's rendered string and assembles the combined output into self._python_str. If with_imports is True, the module import block is included at the top of the assembled output.
        
        Parameters:
        	with_imports (bool): If True, prepend the rendered import block to the assembled Python output.
        """
        self._python_str = ""

        for decl in self._decls:
            SER = StaticEnumRenderer(decl, self._enum_prefix_removal)
            SER._render()
            self._python_rendered.append(SER._python_rendered)

        if with_imports:
            self._python_str += "\n" + get_rendered_imports()

        self._python_str += "\n" + "\n".join(self._python_rendered)

    def render_as_str(
        self,
        *,
        with_imports: bool,
        with_shim_stream: bool,
    ) -> str:
        """Return the final assembled bindings in script. This output should be final."""

        if with_shim_stream is True:
            raise ValueError("Enum renderer does not render shim functions.")

        self._render(with_imports)

        file_logger.debug(self._python_str)

        return self._python_str<|MERGE_RESOLUTION|>--- conflicted
+++ resolved
@@ -32,19 +32,16 @@
     def __init__(
         self, decl: Enum, enum_prefix_removal: list[str] | None = None
     ):
-<<<<<<< HEAD
         """
         Initialize the renderer for a single C++ enum and derive its Python enum name.
-        
+
         Parameters:
             decl (Enum): The parsed C++ enum declaration to render.
             enum_prefix_removal (list[str] | None): Prefix strings to remove from the C++ enum and enumerator names when deriving Python identifiers; empty list if None.
-        
+
         Description:
             Stores the declaration and prefix-removal configuration, computes the Python enum name from the C++ name using the provided prefixes, and appends that Python name to the renderer's symbol list.
         """
-=======
->>>>>>> c41116b4
         self._decl = decl
         self._enum_prefix_removal = enum_prefix_removal or []
 
@@ -57,7 +54,7 @@
     def _render(self):
         """
         Render the stored C++ enum declaration into a Python IntEnum class and store the generated source.
-        
+
         This method:
         - Ensures required imports for `IntEnum`, `IntEnumMember`, and `int64` are added to the renderer's import set.
         - Registers the mapping from the original C++ enum name to the computed Python enum name.
@@ -95,19 +92,16 @@
     def __init__(
         self, decls: list[Enum], enum_prefix_removal: list[str] | None = None
     ):
-<<<<<<< HEAD
         """
         Initialize the renderer for a collection of C++ enum declarations.
-        
+
         Parameters:
             decls (list[Enum]): The list of enum declarations to render.
             enum_prefix_removal (list[str] | None): Optional list of prefixes to remove from enum and enumerator names when generating Python bindings; defaults to an empty list.
-        
+
         Notes:
             Initializes internal state and a list to accumulate per-enum rendered Python strings.
         """
-=======
->>>>>>> c41116b4
         super().__init__(decls)
         self._decls = decls
         self._enum_prefix_removal = enum_prefix_removal or []
@@ -117,11 +111,11 @@
     def _render(self, with_imports):
         """
         Render all stored C++ enum declarations into Python binding source and store the result on the renderer instance.
-        
+
         This populates self._python_rendered with each enum's rendered string and assembles the combined output into self._python_str. If with_imports is True, the module import block is included at the top of the assembled output.
-        
+
         Parameters:
-        	with_imports (bool): If True, prepend the rendered import block to the assembled Python output.
+                with_imports (bool): If True, prepend the rendered import block to the assembled Python output.
         """
         self._python_str = ""
 
