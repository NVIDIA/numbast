# SPDX-FileCopyrightText: Copyright (c) 2024 NVIDIA CORPORATION & AFFILIATES. All rights reserved.
# SPDX-License-Identifier: Apache-2.0

import pytest

from numba import cuda
from numba.types import Type
from numba.core.datamodel import StructModel
from numba.cuda import device_array

from ast_canopy import parse_declarations_from_source

from numbast.static.renderer import (
    get_rendered_imports,
<<<<<<< HEAD
    get_shim_stream_obj,
=======
    get_rendered_shims,
>>>>>>> 8b2846a3
    get_prefix,
)
from numbast.static.renderer import clear_base_renderer_cache
from numbast.static.struct import StaticStructsRenderer
from numbast.static.function import StaticFunctionsRenderer


@pytest.fixture(scope="module")
def cuda_decls(data_folder):
    clear_base_renderer_cache()

    header = data_folder("operator.cuh")

    specs = {"Foo": (Type, StructModel, header)}

    decls = parse_declarations_from_source(header, [header], "sm_50")
    structs = decls.structs
    functions = decls.functions

    assert len(structs) == 1

    SSR = StaticStructsRenderer(structs, specs)
    SFR = StaticFunctionsRenderer(functions, header)

    struct_bindings = SSR.render_as_str(
        with_prefix=False, with_imports=False, with_shim_functions=False
    )
    function_bindings = SFR.render_as_str(
        with_prefix=False, with_imports=False, with_shim_functions=False
    )

    bindings = "\n".join(
        [
            get_rendered_imports(),
            get_prefix(),
            get_shim_stream_obj(header),
            struct_bindings,
            function_bindings,
        ]
    )

    globals = {}
    exec(bindings, globals)

    public_apis = [*specs]
    assert all(public_api in globals for public_api in public_apis)

    return {k: globals[k] for k in public_apis}


@pytest.fixture(scope="module")
def impl(data_folder):
    header = data_folder("operator.cuh")
    src = data_folder("src", "operator.cu")

    with open(src, "r") as f:
        impl = f.read()

    return cuda.CUSource(f"#include <{header}>" + "\n" + impl)


def test_custom_type_operators(cuda_decls, impl):
    Foo = cuda_decls["Foo"]

    @cuda.jit(link=[impl])
    def kernel(arr):
        foo = Foo(43)  # noqa: F841
        foo2 = Foo(42)
        foo3 = foo + foo2

        arr[0] = foo3.x

    arr = device_array((1,), "int32")
    kernel[1, 1](arr)
    assert all(arr.copy_to_host() == [85])<|MERGE_RESOLUTION|>--- conflicted
+++ resolved
@@ -12,11 +12,7 @@
 
 from numbast.static.renderer import (
     get_rendered_imports,
-<<<<<<< HEAD
     get_shim_stream_obj,
-=======
-    get_rendered_shims,
->>>>>>> 8b2846a3
     get_prefix,
 )
 from numbast.static.renderer import clear_base_renderer_cache
@@ -72,7 +68,7 @@
     header = data_folder("operator.cuh")
     src = data_folder("src", "operator.cu")
 
-    with open(src, "r") as f:
+    with open(src) as f:
         impl = f.read()
 
     return cuda.CUSource(f"#include <{header}>" + "\n" + impl)
