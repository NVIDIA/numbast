--- conflicted
+++ resolved
@@ -8,17 +8,8 @@
 from numba.cuda.datamodel import StructModel
 from numba.cuda import device_array
 
+from ast_canopy import parse_declarations_from_source
 
-<<<<<<< HEAD
-@pytest.fixture(scope="function")
-def cuda_decls(make_binding):
-    types = {
-        "Foo": Type,
-    }
-    datamodels = {
-        "Foo": StructModel,
-    }
-=======
 from numbast.static.renderer import (
     get_rendered_imports,
     get_shim,
@@ -29,15 +20,8 @@
 from numbast.static.function import clear_function_apis_registry
 from numbast.static.struct import StaticStructsRenderer
 from numbast.static.function import StaticFunctionsRenderer
->>>>>>> f91d9419
 
-    res = make_binding("operator.cuh", types, datamodels, "sm_50")
-    bindings = res["bindings"]
 
-<<<<<<< HEAD
-    public_apis = ["Foo"]
-    assert all(public_api in bindings for public_api in public_apis)
-=======
 @pytest.fixture(scope="module")
 def cuda_decls(data_folder):
     clear_base_renderer_cache()
@@ -80,9 +64,8 @@
 
     public_apis = [*specs]
     assert all(public_api in globals for public_api in public_apis)
->>>>>>> f91d9419
 
-    return bindings
+    return {k: globals[k] for k in public_apis}
 
 
 @pytest.fixture(scope="module")
