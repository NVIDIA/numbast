--- conflicted
+++ resolved
@@ -177,39 +177,6 @@
     def _render_python_api(self):
         raise NotImplementedError()
 
-<<<<<<< HEAD
-    def _render_decl_device(self):
-        """Render codes that declares a foreign function for this function in Numba."""
-
-        self.Imports.add("from numba.cuda import declare_device")
-        self.Imports.add("from numba.cuda.typing import signature")
-        # All arguments are passed by pointers in C-CPP shim interop
-        self.Imports.add("from numba.cuda.types import CPointer")
-        # Numba ABI returns int32 for exception codes
-        self.Imports.add("from numba.cuda.types import int32")
-
-        decl_device_rendered = self.decl_device_template.format(
-            decl_name=self._deduplicated_shim_name,
-            unique_shim_name=self._deduplicated_shim_name,
-            return_type=self._return_numba_type_str,
-            pointer_wrapped_param_types=self._pointer_wrapped_param_types_str,
-        )
-
-        nargs = [f"arg_{i}" for i in range(len(self._decl.params))]
-        nargs_str = ", ".join(nargs)
-
-        caller_rendered = self.caller_template.format(
-            caller_name=self._caller_name,
-            decl_name=self._deduplicated_shim_name,
-            nargs=nargs_str,
-        )
-
-        self._decl_device_rendered = (
-            decl_device_rendered + "\n" + caller_rendered
-        )
-
-=======
->>>>>>> c993c896
     def _render_shim_function(self):
         """Render external C shim functions for this struct constructor."""
         self.Imports.add("from numba.cuda import CUSource")
