# SPDX-FileCopyrightText: Copyright (c) 2024 NVIDIA CORPORATION & AFFILIATES. All rights reserved.
# SPDX-License-Identifier: Apache-2.0

import os
import re
from textwrap import indent
from logging import getLogger, FileHandler
import tempfile
from collections import defaultdict
from warnings import warn
from typing import Union

from numbast.static.renderer import (
    BaseRenderer,
    get_rendered_imports,
    get_shim,
    get_callconv_utils,
)
from numbast.static.types import to_numba_type_str
from numbast.utils import make_function_shim, _apply_prefix_removal
from numbast.errors import TypeNotFoundError, MangledFunctionNameConflictError

from ast_canopy.decl import Function
from ast_canopy.pylibastcanopy import execution_space

file_logger = getLogger(f"{__name__}")
logger_path = os.path.join(tempfile.gettempdir(), "numbast_function.log")
file_logger.debug(f"Function debug outputs are written to {logger_path}")
file_logger.addHandler(FileHandler(logger_path))
print(f"Function debug outputs are written to {logger_path}")

function_mangled_name_registry: set[str] = set()
"""A set of created function mangled names."""

function_apis_registry: set[str] = set()
"""A set of created function API names."""


def _matches_any_regex_pattern(name: str, patterns: list[str]) -> bool:
    """Check if a function name matches any of the provided regex patterns.

    NOTE: This function assumes all input patterns are valid regex patterns.

    Parameters
    ----------
    name : str
        Function name to check
    patterns : list[str]
        List of regex patterns to match against

    Returns
    -------
    bool
        True if the name matches any pattern, False otherwise
    """
    for pattern in patterns:
        if re.search(pattern, name):
            return True
    return False


class StaticFunctionRenderer(BaseRenderer):
    """Base class for function static bindings renderer.

    Many shared function bindings are implemented in the base class,
    such as lowering and C shim functions.

    Parameters
    ----------
    decl: ast_canopy.decl.Function
        A single function declaration parsed by `ast_canopy`
    header_path: str
        The path to the header file that contains the declaration
    """

    signature_template = "signature({return_type}, {param_types})"

    c_ext_shim_template = """
extern "C" __device__ int
{unique_shim_name}({return_type} &retval {arglist}) {{
    retval = {func_name}({args});
    return 0;
}}
    """

    c_ext_shim_template_void_ret = """
extern "C" __device__ int
{unique_shim_name}(int &ignored {arglist}) {{
    {func_name}({args});
    return 0;
}}
    """

    c_ext_shim_var_template = """
shim_raw_str = \"\"\"{shim_rendered}\"\"\"
"""

    use_cooperative_template = (
        "\n"
        + indent("context.active_code_library.use_cooperative = True", " " * 4)
        + "\n"
    )

    lowering_template = """
@lower({func_name}, {params})
def impl(context, builder, sig, args):
    context.active_code_library.add_linking_file(shim_obj){use_cooperative}
<<<<<<< HEAD
    shim_stream.write_with_key(\"{unique_shim_name}\", shim_raw_str)
    ptrs = prepare_args(context, builder, sig, args)
    return context.compile_internal(
        builder,
        {caller_name},
        signature({return_type}, {pointer_wrapped_param_types}),
        ptrs,
=======
    callconv = FunctionCallConv(
        itanium_mangled_name="{mangled_name}",
        shim_writer=shim_writer,
        shim_code=shim_raw_str,
        return_type={return_type},
>>>>>>> f91d9419
    )
    return callconv(builder, context, sig, args)
"""

    lowering_body_template = """
{shim_var}
{lowering}
"""

    scoped_lowering_template = """
def {lower_scope_name}(shim_stream, shim_obj):
{body}

{lower_scope_name}(shim_stream, shim_obj)
"""

    function_python_api_template = """
def {func_name}():
    pass
    """

    _python_api_rendered: str
    """The Python handle used to invoke the function in Numba kernel.
    The API maybe empty because operator reuses `operator.X` handles.
    """

    def __init__(self, decl: Function, header_path: str, use_cooperative: bool):
        super().__init__(decl)

        if decl.mangled_name in function_mangled_name_registry:
            raise MangledFunctionNameConflictError(decl.mangled_name)
        function_mangled_name_registry.add(decl.mangled_name)

        self._decl = decl
        self._header_path = header_path
        self._use_cooperative = use_cooperative

        self._argument_numba_types = [
            to_numba_type_str(arg.unqualified_non_ref_type_name)
            for arg in self._decl.param_types
        ]
        self._argument_numba_types_str = ", ".join(self._argument_numba_types)

        self._return_numba_type = to_numba_type_str(
            self._decl.return_type.unqualified_non_ref_type_name
        )
        self._return_numba_type_str = str(self._return_numba_type)

        # Cache the unique shim name
        self._deduplicated_shim_name = f"{decl.mangled_name}_nbst"

        self._lower_scope_name = f"_lower_{self._deduplicated_shim_name}"

        # Track the public symbols from a function binding
        self._function_symbols.append(self._decl.name)

    @property
    def _signature_cases(self):
        """The python string that declares the signature of this function."""
        return_type_name = str(self._return_numba_type)
        param_types_str = ", ".join(str(t) for t in self._argument_numba_types)
        return self.signature_template.format(
            return_type=return_type_name, param_types=param_types_str
        )

    def _render_python_api(self):
        raise NotImplementedError()

    def _render_shim_function(self):
        """Render external C shim functions for this struct constructor."""
        self.Imports.add("from numba.cuda import CUSource")

        self._c_ext_shim_rendered = make_function_shim(
            shim_name=self._deduplicated_shim_name,
            func_name=self._decl.name,
            return_type=self._decl.return_type.unqualified_non_ref_type_name,
            params=self._decl.params,
        )

        self._c_ext_shim_var_rendered = self.c_ext_shim_var_template.format(
            shim_rendered=self._c_ext_shim_rendered,
        )

        self.ShimFunctions.append(self._c_ext_shim_rendered)

    def _render_lowering(self):
        """Render lowering codes for this struct constructor."""

        self.Imports.add("from numba.cuda.typing import signature")

        use_cooperative = ""
        if self._use_cooperative:
            use_cooperative = self.use_cooperative_template

        self._lowering_rendered = self.lowering_template.format(
            func_name=self.func_name_python,
            params=self._argument_numba_types_str,
            mangled_name=self._decl.mangled_name,
            return_type=self._return_numba_type_str,
            use_cooperative=use_cooperative,
        )

    def _render_scoped_lower(self):
        """Render FFI, lowering and C shim functions of the constructor.

        Note that the typing still needs to be handled on a higher layer.
        Rendered lowering codes are placed in a function scope isolated from
        other function lowerings.
        """

        self._render_shim_function()
        self._render_lowering()

        lower_body = self.lowering_body_template.format(
            shim_var=self._c_ext_shim_var_rendered,
            lowering=self._lowering_rendered,
        )
        lower_body = indent(lower_body, " " * 4)

        self._lower_rendered = self.scoped_lowering_template.format(
            lower_scope_name=self._lower_scope_name,
            body=lower_body,
        )

    def render_python(self):
        """Render pure python bindings.
        A single function renderer determines the python API and the lowering code
        which are wrapped in function scope.

        Return
        ------
        python binding: str
            The string containing the rendered python function binding strings.
        """

        self._render_python_api()
        self._render_scoped_lower()

        self._python_rendered = (
            self._python_api_rendered + "\n" + self._lower_rendered
        )

        return self._python_rendered

    def render_c(self):
        """Render the C shim functions from Numba FFI.

        Return
        ------
        C shim functions: str
            The C shim function strings for this function.
        """
        self.Includes.add(
            self.includes_template.format(header_path=self._header_path)
        )
        self._c_rendered = self._c_ext_shim_rendered
        return self._c_rendered

    @property
    def func_name_python(self):
        """The name of the function in python."""
        return self._decl.name


class StaticOverloadedOperatorRenderer(StaticFunctionRenderer):
    """Render bindings of an overloaded operator, such as "operator +"

    Parameters
    ----------
    decl: ast_canopy.decl.Function
        An operator function declaration in CUDA C++ parsed by `ast_canopy`
    header_path: str
        The path to the header file that contains the declaration
    """

    _py_op_name: str
    """Name of the corresponding python operator converted from C++."""

    def __init__(self, decl: Function, header_path: str):
        super().__init__(decl, header_path, use_cooperative=False)

        self._py_op = decl.overloaded_operator_to_python_operator
        self._py_op_name = f"operator.{self._py_op.__name__}"

    def _render_python_api(self):
        """It is not necessary to create a new python API for overloaded operators.

        In Python, operators has a corresponding object (operator.X), we simply reuse
        these operators as their handles in Numba kernels.
        """
        self._python_api_rendered = ""

    @property
    def func_name_python(self):
        """The name of the operator in python, in the form of `operator.X`."""
        return self._py_op_name

    def get_signature(self):
        return self._signature_cases


class StaticNonOperatorFunctionRenderer(StaticFunctionRenderer):
    """Render bindings of a non-operator function.

    Parameters
    ----------

    decl: ast_canopy.decl.Function
        A non-operator function declaration in CUDA C++ parsed by `ast_canopy`
    header_path: str
        The path to the header file that contains the declaration
    """

    _py_op_name: str
    """Name of the corresponding python operator converted from C++."""

    def __init__(
        self,
        decl: Function,
        header_path: str,
        use_cooperative: bool,
        function_prefix_removal: list[str] = [],
    ):
        """
        Initialize the non-operator function renderer, compute the Python-facing function name by removing configured prefixes, and update tracked function symbols accordingly.

        Parameters:
            decl (Function): The parsed function declaration to render.
            header_path (str): Path to the C++ header containing the declaration.
            use_cooperative (bool): Whether the function requires cooperative launch support.
            function_prefix_removal (list[str]): List of prefixes to remove from the original function name to produce the Python-visible name.

        Notes:
            This initializer replaces the original C++ name in the renderer's tracked function symbols with the computed Python name.
        """
        super().__init__(decl, header_path, use_cooperative)
        self._python_func_name = _apply_prefix_removal(
            decl.name, function_prefix_removal
        )

        # Override the base class symbol tracking to use the Python function name
        # Remove the original name that was added by the base class
        if self._decl.name in self._function_symbols:
            self._function_symbols.remove(self._decl.name)
        # Add the Python function name (with prefix removal applied)
        self._function_symbols.append(self._python_func_name)

    @property
    def func_name_python(self):
        """
        Python-visible function name after applying configured prefix removal.

        Returns:
            str: The Python-exposed function name with any configured prefixes removed.
        """
        return self._python_func_name

    def _render_python_api(self):
        if self._python_func_name in function_apis_registry:
            self._python_api_rendered = ""
            return
        function_apis_registry.add(self._python_func_name)
        self._python_api_rendered = self.function_python_api_template.format(
            func_name=self._python_func_name
        )

    def get_signature(self):
        return self._signature_cases


class StaticFunctionsRenderer(BaseRenderer):
    """Render a collection of CUDA function declarations.

    Parameters
    ----------

    decls: list[ast_canopy.decl.Function]
        A list of function declarations in CUDA C++, parsed by `ast_canopy`
    header_path: str
        The path to the header file that contains the declarations
    excludes: list[str], Optional
        A list of function names to exclude from the generation
    skip_non_device: bool, default True
        If True, skip generating functions that are not device declared.
    skip_prefix: str | None
        If function name is prefixed with `skip_prefix`, they are skipped.
        Has no effect if `None` or empty string.
    cooperative_launch_required: list[str], default []
        A list of regular expressions. Functions whose names match any of these patterns will require cooperative launch.
    function_prefix_removal: list[str], default []
        List of prefixes to remove from function names.
        For example, ["prefix_"] would remove "prefix_" from function names.
    """

    func_typing_template = """
@register
class {func_typing_name}(ConcreteTemplate):
    key = globals()["{func_name}"]
    cases = [{signature_list}]

register_global({func_name}, types.Function({func_typing_name}))
"""

    op_typing_template = """
@register_global({py_op_name})
class {op_typing_name}(ConcreteTemplate):
    cases = [{signature_list}]
"""

    def __init__(
        self,
        decls: list[Function],
        header_path: str,
        excludes: list[str] = [],
        skip_non_device: bool = True,
        skip_prefix: str | None = None,
        cooperative_launch_required: list[str] = [],
        function_prefix_removal: list[str] = [],
    ):
        self._decls = decls
        self._header_path = header_path
        self._excludes = excludes
        self._skip_non_device = skip_non_device
        self._skip_prefix = skip_prefix
        self._cooperative_launch_required = cooperative_launch_required
        self._function_prefix_removal = function_prefix_removal

        self._func_typing_signature_cache: dict[str, list[str]] = defaultdict(
            list
        )
        self._op_typing_signature_cache: dict[str, list[str]] = defaultdict(
            list
        )

        self._python_rendered: list[str] = []
        self._c_rendered: list[str] = []

    def _should_skip_function(self, decl: Function) -> bool:
        """Check if a function should be skipped based on various criteria."""
        if decl.name in self._excludes:
            return True

        if self._skip_prefix and decl.name.startswith(self._skip_prefix):
            return True

        if self._skip_non_device and decl.exec_space not in {
            execution_space.device,
            execution_space.host_device,
        }:
            warn(
                f"Skipping non-device function {decl.name} in {self._header_path}"
            )
            return True

        return False

    def _create_operator_renderer(
        self, decl: Function
    ) -> StaticOverloadedOperatorRenderer | None:
        """Create a renderer for overloaded operators."""
        if decl.is_copy_assignment_operator():
            # copy assignment operator, do not support in Numba / Python, skip
            return None

        try:
            return StaticOverloadedOperatorRenderer(decl, self._header_path)
        except TypeNotFoundError as e:
            warn(
                f"Skipping operator {decl.name} in {self._header_path} due to missing type {e.type_name}"
            )
            return None
        except MangledFunctionNameConflictError as e:
            warn(
                f"Duplicate operator declaration of mangled name {e.mangled_name} in {self._header_path}"
            )
            return None

    def _create_function_renderer(
        self, decl: Function
    ) -> StaticNonOperatorFunctionRenderer | None:
        """Create a renderer for non-operator functions."""
        try:
            name = decl.name
            use_cooperative = _matches_any_regex_pattern(
                name, self._cooperative_launch_required
            )
            return StaticNonOperatorFunctionRenderer(
                decl,
                self._header_path,
                use_cooperative,
                self._function_prefix_removal,
            )
        except TypeNotFoundError as e:
            warn(
                f"Skipping function {decl.name} in {self._header_path} due to missing type {e.type_name}"
            )
            return None
        except MangledFunctionNameConflictError as e:
            warn(
                f"Duplicate function declaration of mangled name {e.mangled_name} in {self._header_path}"
            )
            return None

    def _process_renderer(
        self,
        renderer: Union[
            StaticOverloadedOperatorRenderer, StaticNonOperatorFunctionRenderer
        ],
    ):
        """Process a created renderer and add its outputs to the appropriate caches."""
        if isinstance(renderer, StaticOverloadedOperatorRenderer):
            self._op_typing_signature_cache[renderer.func_name_python].append(
                renderer.get_signature()
            )
        else:
            self._func_typing_signature_cache[renderer.func_name_python].append(
                renderer.get_signature()
            )

        self._python_rendered.append(renderer.render_python())
        self._c_rendered.append(renderer.render_c())

    def _render_typings(self):
        """Render typing for all functions"""
        self.Imports.add("from numba import types")
        self.Imports.add(
            "from numba.cuda.typing.templates import ConcreteTemplate"
        )

        self._render_func_typings()
        self._render_op_typing()

        self._typing_rendered = (
            self._op_typing_rendered + "\n" + self._func_typing_rendered
        )

    def _render_func_typings(self):
        """Render non-operator function typings."""
        typings_rendered = []
        for func_name in self._func_typing_signature_cache:
            func_typing_name = f"_typing_{func_name}"
            signature_list = self._func_typing_signature_cache[func_name]
            signatures_str = ", ".join(signature_list)
            func_typing_str = self.func_typing_template.format(
                func_typing_name=func_typing_name,
                signature_list=signatures_str,
                func_name=func_name,
            )
            typings_rendered.append(func_typing_str)

        self._op_typing_rendered = "\n".join(typings_rendered)

    def _render_op_typing(self):
        """Render operator overload function typings."""
        typings_rendered = []
        for func_name in self._op_typing_signature_cache:
            self.Imports.add("import operator")
            func_name_id = func_name.replace(".", "_")
            func_typing_name = f"_typing_{func_name_id}"
            signature_list = self._op_typing_signature_cache[func_name]
            signatures_str = ", ".join(signature_list)
            func_typing_str = self.op_typing_template.format(
                py_op_name=func_name,
                op_typing_name=func_typing_name,
                signature_list=signatures_str,
            )
            typings_rendered.append(func_typing_str)

        self._func_typing_rendered = "\n".join(typings_rendered)

    def _render(
        self,
        with_imports: bool,
        with_shim_stream: bool,
    ):
        """Render python bindings and shim functions."""
        self.Imports.add("from numba.cuda import CUSource")

        for decl in self._decls:
            if self._should_skip_function(decl):
                continue

            renderer: Union[
                StaticOverloadedOperatorRenderer,
                StaticNonOperatorFunctionRenderer,
                None,
            ] = None

            if decl.is_overloaded_operator():
                renderer = self._create_operator_renderer(decl)
            elif not decl.is_operator:
                renderer = self._create_function_renderer(decl)

            if renderer:
                self._process_renderer(renderer)

        # Assemble typings
        self._render_typings()

        python_rendered = []
        for py in self._python_rendered:
            python_rendered.append(py)

        python_rendered.append(self._typing_rendered)

        self._python_str = ""

        if with_imports:
            self._python_str += "\n" + get_rendered_imports()

        if with_shim_stream:
            shim_include = f'"#include<{self._header_path}>"'
            self._python_str += "\n" + get_shim(shim_include)
            self._python_str += "\n" + get_callconv_utils()

        self._python_str += "\n" + "\n".join(python_rendered)

        c_rendered = []
        for c in self._c_rendered:
            c_rendered.append(c)

        self._shim_function_pystr = self._c_str = ""

    def render_as_str(
        self,
        *,
        with_imports: bool,
        with_shim_stream: bool,
    ) -> str:
        """Return the final assembled bindings in script. This output should be final."""

        self._render(with_imports, with_shim_stream)
        output = self._python_str
        file_logger.debug(output)

        return output


def clear_function_apis_registry():
    """Reset function APIs registry.

    This function is often used when the renderer is executed multiple times in
    the same python session. Such as pytest.
    """
    function_apis_registry.clear()
    function_mangled_name_registry.clear()<|MERGE_RESOLUTION|>--- conflicted
+++ resolved
@@ -105,21 +105,11 @@
 @lower({func_name}, {params})
 def impl(context, builder, sig, args):
     context.active_code_library.add_linking_file(shim_obj){use_cooperative}
-<<<<<<< HEAD
-    shim_stream.write_with_key(\"{unique_shim_name}\", shim_raw_str)
-    ptrs = prepare_args(context, builder, sig, args)
-    return context.compile_internal(
-        builder,
-        {caller_name},
-        signature({return_type}, {pointer_wrapped_param_types}),
-        ptrs,
-=======
     callconv = FunctionCallConv(
         itanium_mangled_name="{mangled_name}",
         shim_writer=shim_writer,
         shim_code=shim_raw_str,
         return_type={return_type},
->>>>>>> f91d9419
     )
     return callconv(builder, context, sig, args)
 """
