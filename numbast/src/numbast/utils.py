--- conflicted
+++ resolved
@@ -81,7 +81,9 @@
         if "*" in base_ty:
             # Pointer to array type: int (*arr)[10]
             loc = base_ty.rfind("*")
-            fml_arg = base_ty[: loc + 1] + f"*{arg.name}" + base_ty[loc + 1 :] + sizes
+            fml_arg = (
+                base_ty[: loc + 1] + f"*{arg.name}" + base_ty[loc + 1 :] + sizes
+            )
         else:
             # Regular array type: int arr[10]
             fml_arg = base_ty + f" (*{arg.name})" + sizes
@@ -133,34 +135,7 @@
     else:
         retval = "retval = "
 
-<<<<<<< HEAD
     formal_args = [paramvar_to_str(arg) for arg in params]
-=======
-    formal_args = []
-    array_pattern = r"(.*)(\[\d+\]+)"
-    for arg in params:
-        # For each of the arguments, elevate to pointer type.
-        match = re.match(array_pattern, arg.type_.unqualified_non_ref_type_name)
-        if match:
-            # Array type
-            base_ty, sizes = match.groups()
-            if "*" in base_ty:
-                # Pointer to array type: int (*arr)[10]
-                loc = base_ty.rfind("*")
-                fml_arg = (
-                    base_ty[: loc + 1]
-                    + f"*{arg.name}"
-                    + base_ty[loc + 1 :]
-                    + sizes
-                )
-            else:
-                # Regular array type: int arr[10]
-                fml_arg = base_ty + f" (*{arg.name})" + sizes
-        else:
-            fml_arg = f"{arg.type_.unqualified_non_ref_type_name}* {arg.name}"
-
-        formal_args.append(fml_arg)
->>>>>>> 8b2846a3
 
     formal_args_str = ", ".join(formal_args)
     if formal_args_str:
