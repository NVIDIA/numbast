--- conflicted
+++ resolved
@@ -7,10 +7,6 @@
 from numba import types as nbtypes
 from numba.cuda.types import bfloat16
 from numba.cuda.vector_types import vector_types
-<<<<<<< HEAD
-
-=======
->>>>>>> c993c896
 
 from numba.cuda._internal.cuda_bf16 import _type_unnamed1405307
 
@@ -92,14 +88,6 @@
 
 def register_enum_type(
     cxx_name: str,
-<<<<<<< HEAD
-    e: IntEnum,
-    underlying_integer_type: nbtypes.Type = nbtypes.int32,
-):
-    global CTYPE_MAPS
-
-    CTYPE_MAPS[cxx_name] = nbtypes.IntEnumMember(e, underlying_integer_type)
-=======
     e: type[Enum],
 ):
     """
@@ -113,7 +101,6 @@
         None
     """
     CTYPE_MAPS[cxx_name] = nbtypes.IntEnumMember(e, nbtypes.int64)
->>>>>>> c993c896
 
 
 def to_numba_type(ty: str):
@@ -160,8 +147,4 @@
 
 
 # Register CUDA Python Types
-<<<<<<< HEAD
-register_enum_type("cudaRoundMode", runtime.cudaRoundMode, nbtypes.int32)
-=======
-register_enum_type("cudaRoundMode", runtime.cudaRoundMode)
->>>>>>> c993c896
+register_enum_type("cudaRoundMode", runtime.cudaRoundMode)