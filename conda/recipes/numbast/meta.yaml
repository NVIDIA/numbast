--- conflicted
+++ resolved
@@ -38,15 +38,8 @@
     - cuda-version >=12.5
     - numba >=0.59
     - python
-<<<<<<< HEAD
-    - numba >=0.60
-    - pynvjitlink >=0.2.2
-    - ast_canopy
-    - {{ pin_compatible('cuda-version', min_pin='x', max_pin='x.x') }}
-=======
     - numba-cuda
     - pynvjitlink >=0.2
->>>>>>> e04d94c1
 
 about:
   license_family: Apache
