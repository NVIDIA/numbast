# SPDX-FileCopyrightText: Copyright (c) 2024 NVIDIA CORPORATION & AFFILIATES. All rights reserved.
# SPDX-License-Identifier: Apache-2.0

{% set data = load_file_data("pyproject.toml") %}
{% set version = load_file_regex(
    load_file="VERSION",
    regex_pattern="(?P<value>.*)"
)[0] %}
{% set project_data = data.get("project") %}
{% set project_urls = project_data["urls"] %}

package:
  name: numbast
  version: {{ version }}

source:
  path: ../../../numbast

build:
  script:
    - {{ PYTHON }} -m pip install . -vv
  ignore_run_exports_from:
    - libnvjitlink-dev

requirements:
  build:
    - {{ compiler('c') }}
    - {{ compiler('cxx') }}
    - {{ stdlib('c') }}
    - cmake >=3.28
    - ninja
  host:
    - python
    - pip
  run:
    - ast_canopy
    - cuda-nvrtc
    - cuda-version >=12.5
    - numba >=0.59
    - python
<<<<<<< HEAD
=======
    - numba-cuda
>>>>>>> 91d8dc50
    - pynvjitlink >=0.2

about:
  license_family: Apache
  license_file: ../../../LICENSE
  summary: Numbast is a CUDA C++ to Numba.cuda binding generator<|MERGE_RESOLUTION|>--- conflicted
+++ resolved
@@ -38,10 +38,7 @@
     - cuda-version >=12.5
     - numba >=0.59
     - python
-<<<<<<< HEAD
-=======
     - numba-cuda
->>>>>>> 91d8dc50
     - pynvjitlink >=0.2
 
 about:
